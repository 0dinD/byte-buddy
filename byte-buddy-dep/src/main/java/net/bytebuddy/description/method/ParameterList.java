package net.bytebuddy.description.method;

import net.bytebuddy.description.ByteCodeElement;
import net.bytebuddy.description.type.TypeDefinition;
import net.bytebuddy.description.type.TypeDescription;
import net.bytebuddy.description.type.TypeList;
import net.bytebuddy.matcher.ElementMatcher;
import net.bytebuddy.matcher.FilterableList;

import java.lang.annotation.Annotation;
import java.lang.reflect.Constructor;
import java.lang.reflect.InvocationTargetException;
import java.lang.reflect.Method;
import java.util.ArrayList;
import java.util.Collections;
import java.util.List;

import static net.bytebuddy.matcher.ElementMatchers.none;

/**
 * Represents a list of parameters of a method or a constructor.
 *
 * @param <T> The type of parameter descriptions represented by this list.
 */
public interface ParameterList<T extends ParameterDescription> extends FilterableList<T, ParameterList<T>> {

    /**
     * Transforms this list of parameters into a list of the types of the represented parameters.
     *
     * @return A list of types representing the parameters of this list.
     */
    TypeList.Generic asTypeList();

    /**
     * Transforms the list of parameter descriptions into a list of detached tokens.
     *
     * @return The transformed token list.
     */
    ByteCodeElement.Token.TokenList<ParameterDescription.Token> asTokenList();

    /**
     * Transforms the list of parameter descriptions into a list of detached tokens. All types that are matched by the provided
     * target type matcher are substituted by {@link net.bytebuddy.dynamic.TargetType}.
     *
     * @param targetTypeMatcher A matcher that indicates type substitution.
     * @return The transformed token list.
     */
    ByteCodeElement.Token.TokenList<ParameterDescription.Token> asTokenList(ElementMatcher<? super TypeDescription> targetTypeMatcher);

    /**
     * Returns this list of these parameter descriptions resolved to their defined shape.
     *
     * @return A list of parameters in their defined shape.
     */
    ParameterList<ParameterDescription.InDefinedShape> asDefined();

    /**
     * Checks if all parameters in this list define both an explicit name and an explicit modifier.
     *
     * @return {@code true} if all parameters in this list define both an explicit name and an explicit modifier.
     */
    boolean hasExplicitMetaData();

    /**
     * An base implementation for a {@link ParameterList}.
     *
     * @param <S> The type of parameter descriptions represented by this list.
     */
    abstract class AbstractBase<S extends ParameterDescription> extends FilterableList.AbstractBase<S, ParameterList<S>> implements ParameterList<S> {

        @Override
        public boolean hasExplicitMetaData() {
            for (ParameterDescription parameterDescription : this) {
                if (!parameterDescription.isNamed() || !parameterDescription.hasModifiers()) {
                    return false;
                }
            }
            return true;
        }

        @Override
        public ByteCodeElement.Token.TokenList<ParameterDescription.Token> asTokenList() {
            return asTokenList(none());
        }

        @Override
        public ByteCodeElement.Token.TokenList<ParameterDescription.Token> asTokenList(ElementMatcher<? super TypeDescription> targetTypeMatcher) {
            List<ParameterDescription.Token> tokens = new ArrayList<ParameterDescription.Token>(size());
            for (ParameterDescription parameterDescription : this) {
                tokens.add(parameterDescription.asToken(targetTypeMatcher));
            }
            return new ByteCodeElement.Token.TokenList<ParameterDescription.Token>(tokens);
        }

        @Override
        public TypeList.Generic asTypeList() {
            List<TypeDescription.Generic> types = new ArrayList<TypeDescription.Generic>(size());
            for (ParameterDescription parameterDescription : this) {
                types.add(parameterDescription.getType());
            }
            return new TypeList.Generic.Explicit(types);
        }

        @Override
        public ParameterList<ParameterDescription.InDefinedShape> asDefined() {
            List<ParameterDescription.InDefinedShape> declaredForms = new ArrayList<ParameterDescription.InDefinedShape>(size());
            for (ParameterDescription parameterDescription : this) {
                declaredForms.add(parameterDescription.asDefined());
            }
            return new Explicit<ParameterDescription.InDefinedShape>(declaredForms);
        }

        @Override
        protected ParameterList<S> wrap(List<S> values) {
            return new Explicit<S>(values);
        }
    }

    /**
     * Represents a list of parameters for an executable, i.e. a {@link java.lang.reflect.Method} or {@link java.lang.reflect.Constructor}.
     *
     * @param <T> The type of the {@code java.lang.reflect.Executable} that this list represents.
     */
    abstract class ForLoadedExecutable<T> extends AbstractBase<ParameterDescription.InDefinedShape> {

        /**
         * The dispatcher used creating parameter list instances and for accessing {@code java.lang.reflect.Executable} instances.
         */
        private static final Dispatcher DISPATCHER;

        /*
         * Creates a dispatcher for a loaded parameter if the type is available for the running JVM.
         */
        static {
            Dispatcher dispatcher;
            try {
                dispatcher = new Dispatcher.ForModernVm(Class.forName("java.lang.reflect.Executable").getDeclaredMethod("getParameterCount"));
            } catch (RuntimeException exception) {
                throw exception;
            } catch (Exception ignored) {
                dispatcher = Dispatcher.ForLegacyVm.INSTANCE;
            }
            DISPATCHER = dispatcher;
        }

        /**
         * The executable for which a parameter list is represented.
         */
        protected final T executable;

        /**
         * Creates a new description for a loaded executable.
         *
         * @param executable The executable for which a parameter list is represented.
         */
        protected ForLoadedExecutable(T executable) {
            this.executable = executable;
        }

        /**
         * Creates a new list that describes the parameters of the given {@link Method}.
         *
         * @param method The method for which the parameters should be described.
         * @return A list describing the method's parameters.
         */
        public static ParameterList<ParameterDescription.InDefinedShape> of(Method method) {
            return DISPATCHER.describe(method);
        }

        /**
         * Creates a new list that describes the parameters of the given {@link Constructor}.
         *
         * @param constructor The constructor for which the parameters should be described.
         * @return A list describing the constructor's parameters.
         */
        public static ParameterList<ParameterDescription.InDefinedShape> of(Constructor<?> constructor) {
            return DISPATCHER.describe(constructor);
        }

        @Override
        public int size() {
<<<<<<< HEAD
            return parameter.length;
        }

        @Override
        public TypeList.Generic asTypeList() {
            List<TypeDescription.Generic> types = new ArrayList<TypeDescription.Generic>(parameter.length);
            for (Object aParameter : parameter) {
                types.add(new TypeDescription.Generic.LazyProjection.ForLoadedParameter(aParameter));
            }
            return new TypeList.Generic.Explicit(types);
=======
            return DISPATCHER.getParameterCount(executable);
>>>>>>> 0a3f7f84
        }

        /**
         * A dispatcher for creating descriptions of parameter lists and for evaluating the size of an {@code java.lang.reflect.Executable}'s parameters.
         */
        protected interface Dispatcher {

            /**
             * Returns the amount of parameters of a given executable..
             *
             * @param executable The executable for which the amount of parameters should be found.
             * @return The amount of parameters of the given executable.
             */
            int getParameterCount(Object executable);

            /**
             * Describes a {@link Method}'s parameters of the given VM.
             *
             * @param method The method for which the parameters should be described.
             * @return A list describing the method's parameters.
             */
            ParameterList<ParameterDescription.InDefinedShape> describe(Method method);

            /**
             * Describes a {@link Constructor}'s parameters of the given VM.
             *
             * @param constructor The constructor for which the parameters should be described.
             * @return A list describing the constructor's parameters.
             */
            ParameterList<ParameterDescription.InDefinedShape> describe(Constructor<?> constructor);

            /**
             * A dispatcher for a legacy VM that does not support the {@code java.lang.reflect.Parameter} type.
             */
            enum ForLegacyVm implements Dispatcher {

                /**
                 * The singleton instance.
                 */
                INSTANCE;

                @Override
                public int getParameterCount(Object executable) {
                    throw new IllegalStateException("Cannot dispatch method for java.lang.reflect.Executable");
                }

                @Override
                public ParameterList<ParameterDescription.InDefinedShape> describe(Method method) {
                    return new OfLegacyVmMethod(method);
                }

                @Override
                public ParameterList<ParameterDescription.InDefinedShape> describe(Constructor<?> constructor) {
                    return new OfLegacyVmConstructor(constructor);
                }

                @Override
                public String toString() {
                    return "ParameterList.ForLoadedExecutable.Dispatcher.ForLegacyVm." + name();
                }
            }

            /**
             * A dispatcher for a legacy VM that does support the {@code java.lang.reflect.Parameter} type.
             */
            class ForModernVm implements Dispatcher {

                /**
                 * The {@code java.lang.reflect.Executable#getParameterCount()} method.
                 */
                private final Method getParameterCount;

                /**
                 * Creates a new dispatcher for a modern VM.
                 *
                 * @param getParameterCount The {@code java.lang.reflect.Executable#getParameterCount()} method.
                 */
                protected ForModernVm(Method getParameterCount) {
                    this.getParameterCount = getParameterCount;
                }

                @Override
                public int getParameterCount(Object executable) {
                    try {
                        return (Integer) getParameterCount.invoke(executable);
                    } catch (IllegalAccessException exception) {
                        throw new IllegalStateException("Cannot access java.lang.reflect.Parameter#getModifiers", exception);
                    } catch (InvocationTargetException exception) {
                        throw new IllegalStateException("Error invoking java.lang.reflect.Parameter#getModifiers", exception.getCause());
                    }
                }

                @Override
                public ParameterList<ParameterDescription.InDefinedShape> describe(Method method) {
                    return new OfMethod(method);
                }

                @Override
                public ParameterList<ParameterDescription.InDefinedShape> describe(Constructor<?> constructor) {
                    return new OfConstructor(constructor);
                }

                @Override
                public boolean equals(Object other) {
                    return this == other || !(other == null || getClass() != other.getClass())
                            && getParameterCount.equals(((ForModernVm) other).getParameterCount);
                }

                @Override
                public int hashCode() {
                    return getParameterCount.hashCode();
                }

                @Override
                public String toString() {
                    return "ParameterList.ForLoadedExecutable.Dispatcher.ForModernVm{" +
                            "getParameterCount=" + getParameterCount +
                            '}';
                }
            }
        }

        /**
         * Describes the list of {@link Method} parameters on a modern VM.
         */
        protected static class OfMethod extends ForLoadedExecutable<Method> {

            /**
             * Creates a new description of the parameters of a method.
             *
             * @param method The method that is represented by this instance.
             */
            protected OfMethod(Method method) {
                super(method);
            }

            @Override
            public ParameterDescription.InDefinedShape get(int index) {
                return new ParameterDescription.ForLoadedParameter.OfMethod(executable, index);
            }
        }

        /**
         * Describes the list of {@link Constructor} parameters on a modern VM.
         */
        protected static class OfConstructor extends ForLoadedExecutable<Constructor<?>> {

            /**
             * Creates a new description of the parameters of a constructor.
             *
             * @param constructor The constructor that is represented by this instance.
             */
            protected OfConstructor(Constructor<?> constructor) {
                super(constructor);
            }

            @Override
            public ParameterDescription.InDefinedShape get(int index) {
                return new ParameterDescription.ForLoadedParameter.OfConstructor(executable, index);
            }
        }

        /**
         * Represents a list of method parameters on virtual machines where the {@code java.lang.reflect.Parameter}
         * type is not available.
         */
        protected static class OfLegacyVmMethod extends ParameterList.AbstractBase<ParameterDescription.InDefinedShape> {

            /**
             * The represented method.
             */
            private final Method method;

            /**
             * An array of this method's parameter types.
             */
            private final Class<?>[] parameterType;

            /**
             * An array of all parameter annotations of the represented method.
             */
            private final Annotation[][] parameterAnnotation;

            /**
             * Creates a legacy representation of a method's parameters.
             *
             * @param method The method to represent.
             */
            protected OfLegacyVmMethod(Method method) {
                this.method = method;
                this.parameterType = method.getParameterTypes();
                this.parameterAnnotation = method.getParameterAnnotations();
            }

            @Override
            public ParameterDescription.InDefinedShape get(int index) {
                return new ParameterDescription.ForLoadedParameter.OfLegacyVmMethod(method, index, parameterType[index], parameterAnnotation[index]);
            }

            @Override
            public int size() {
                return parameterType.length;
            }
<<<<<<< HEAD

            @Override
            public TypeList.Generic asTypeList() {
                List<TypeDescription.Generic> types = new ArrayList<TypeDescription.Generic>(parameterType.length);
                for (int index = 0; index < parameterType.length; index++) {
                    types.add(new TypeDescription.Generic.LazyProjection.ForLoadedParameter.OfLegacyVmMethod(method, index, parameterType[index]));
                }
                return new TypeList.Generic.Explicit(types);
            }
=======
>>>>>>> 0a3f7f84
        }

        /**
         * Represents a list of constructor parameters on virtual machines where the {@code java.lang.reflect.Parameter}
         * type is not available.
         */
        protected static class OfLegacyVmConstructor extends ParameterList.AbstractBase<ParameterDescription.InDefinedShape> {

            /**
             * The represented constructor.
             */
            private final Constructor<?> constructor;

            /**
             * An array of this method's parameter types.
             */
            private final Class<?>[] parameterType;

            /**
             * An array of all parameter annotations of the represented method.
             */
            private final Annotation[][] parameterAnnotation;

            /**
             * Creates a legacy representation of a constructor's parameters.
             *
             * @param constructor The constructor to represent.
             */
            public OfLegacyVmConstructor(Constructor<?> constructor) {
                this.constructor = constructor;
                this.parameterType = constructor.getParameterTypes();
                this.parameterAnnotation = constructor.getParameterAnnotations();
            }

            @Override
            public ParameterDescription.InDefinedShape get(int index) {
                return new ParameterDescription.ForLoadedParameter.OfLegacyVmConstructor(constructor, index, parameterType[index], parameterAnnotation[index]);
            }

            @Override
            public int size() {
                return parameterType.length;
            }
<<<<<<< HEAD

            @Override
            public TypeList.Generic asTypeList() {
                List<TypeDescription.Generic> types = new ArrayList<TypeDescription.Generic>(parameterType.length);
                for (int index = 0; index < parameterType.length; index++) {
                    types.add(new TypeDescription.Generic.LazyProjection.ForLoadedParameter.OfLegacyVmConstructor(constructor, index, parameterType[index]));
                }
                return new TypeList.Generic.Explicit(types);
            }
=======
>>>>>>> 0a3f7f84
        }
    }

    /**
     * A list of explicitly provided parameter descriptions.
     *
     * @param <S> The type of parameter descriptions represented by this list.
     */
    class Explicit<S extends ParameterDescription> extends AbstractBase<S> {

        /**
         * The list of parameter descriptions that are represented by this list.
         */
        private final List<? extends S> parameterDescriptions;

        /**
         * Creates a new list of explicit parameter descriptions.
         *
         * @param parameterDescriptions The list of parameter descriptions that are represented by this list.
         */
        public Explicit(List<? extends S> parameterDescriptions) {
            this.parameterDescriptions = Collections.unmodifiableList(parameterDescriptions);
        }

        @Override
        public S get(int index) {
            return parameterDescriptions.get(index);
        }

        @Override
        public int size() {
            return parameterDescriptions.size();
        }

        /**
         * A parameter list representing parameters without meta data or annotations.
         */
        public static class ForTypes extends ParameterList.AbstractBase<ParameterDescription.InDefinedShape> {

            /**
             * The method description that declares the parameters.
             */
            private final MethodDescription.InDefinedShape methodDescription;

            /**
             * A list of detached types representing the parameters.
             */
            private final List<? extends TypeDefinition> typeDefinitions;

            /**
             * Creates a new parameter type list.
             *
             * @param methodDescription The method description that declares the parameters.
             * @param typeDefinitions   A list of detached types representing the parameters.
             */
            public ForTypes(MethodDescription.InDefinedShape methodDescription, List<? extends TypeDefinition> typeDefinitions) {
                this.methodDescription = methodDescription;
                this.typeDefinitions = typeDefinitions;
            }

            @Override
            public ParameterDescription.InDefinedShape get(int index) {
                int offset = methodDescription.isStatic() ? 0 : 1;
                for (TypeDefinition typeDefinition : typeDefinitions.subList(0, index)) {
                    offset += typeDefinition.getStackSize().getSize();
                }
                return new ParameterDescription.Latent(methodDescription, typeDefinitions.get(index).asGenericType(), index, offset);
            }

            @Override
            public int size() {
                return typeDefinitions.size();
            }
        }
    }

    /**
     * A list of parameter descriptions for a list of detached tokens. For the returned parameter, each token is attached to its parameter representation.
     */
    class ForTokens extends AbstractBase<ParameterDescription.InDefinedShape> {

        /**
         * The method that is declaring the represented token.
         */
        private final MethodDescription.InDefinedShape declaringMethod;

        /**
         * The list of tokens to represent.
         */
        private final List<? extends ParameterDescription.Token> tokens;

        /**
         * Creates a new parameter list for the provided tokens.
         *
         * @param declaringMethod The method that is declaring the represented token.
         * @param tokens          The list of tokens to represent.
         */
        public ForTokens(MethodDescription.InDefinedShape declaringMethod, List<? extends ParameterDescription.Token> tokens) {
            this.declaringMethod = declaringMethod;
            this.tokens = tokens;
        }

        @Override
        public ParameterDescription.InDefinedShape get(int index) {
            int offset = declaringMethod.isStatic() ? 0 : 1;
            for (ParameterDescription.Token token : tokens.subList(0, index)) {
                offset += token.getType().getStackSize().getSize();
            }
            return new ParameterDescription.Latent(declaringMethod, tokens.get(index), index, offset);
        }

        @Override
        public int size() {
            return tokens.size();
        }
    }

    /**
     * A list of parameter descriptions that yields {@link net.bytebuddy.description.method.ParameterDescription.TypeSubstituting}.
     */
    class TypeSubstituting extends AbstractBase<ParameterDescription.InGenericShape> {

        /**
         * The method that is declaring the transformed parameters.
         */
        private final MethodDescription.InGenericShape declaringMethod;

        /**
         * The untransformed parameters that are represented by this list.
         */
        private final List<? extends ParameterDescription> parameterDescriptions;

        /**
         * The visitor to apply to the parameter types before returning them.
         */
        private final TypeDescription.Generic.Visitor<? extends TypeDescription.Generic> visitor;

        /**
         * Creates a new type substituting parameter list.
         *
         * @param declaringMethod       The method that is declaring the transformed parameters.
         * @param parameterDescriptions The untransformed parameters that are represented by this list.
         * @param visitor               The visitor to apply to the parameter types before returning them.
         */
        public TypeSubstituting(MethodDescription.InGenericShape declaringMethod,
                                List<? extends ParameterDescription> parameterDescriptions,
                                TypeDescription.Generic.Visitor<? extends TypeDescription.Generic> visitor) {
            this.declaringMethod = declaringMethod;
            this.parameterDescriptions = parameterDescriptions;
            this.visitor = visitor;
        }

        @Override
        public ParameterDescription.InGenericShape get(int index) {
            return new ParameterDescription.TypeSubstituting(declaringMethod, parameterDescriptions.get(index), visitor);
        }

        @Override
        public int size() {
            return parameterDescriptions.size();
        }
    }

    /**
     * An empty list of parameters.
     */
    class Empty<S extends ParameterDescription> extends FilterableList.Empty<S, ParameterList<S>> implements ParameterList<S> {

        @Override
        public boolean hasExplicitMetaData() {
            return true;
        }

        @Override
        public TypeList.Generic asTypeList() {
            return new TypeList.Generic.Empty();
        }

        @Override
        public ByteCodeElement.Token.TokenList<ParameterDescription.Token> asTokenList() {
            return new ByteCodeElement.Token.TokenList<ParameterDescription.Token>(Collections.<ParameterDescription.Token>emptyList());
        }

        @Override
        public ByteCodeElement.Token.TokenList<ParameterDescription.Token> asTokenList(ElementMatcher<? super TypeDescription> targetTypeMatcher) {
            return new ByteCodeElement.Token.TokenList<ParameterDescription.Token>(Collections.<ParameterDescription.Token>emptyList());
        }

        @Override
        @SuppressWarnings("unchecked")
        public ParameterList<ParameterDescription.InDefinedShape> asDefined() {
            return (ParameterList<ParameterDescription.InDefinedShape>) this;
        }
    }
}<|MERGE_RESOLUTION|>--- conflicted
+++ resolved
@@ -158,6 +158,16 @@
         }
 
         /**
+         * Creates a new list that describes the parameters of the given {@link Constructor}.
+         *
+         * @param constructor The constructor for which the parameters should be described.
+         * @return A list describing the constructor's parameters.
+         */
+        public static ParameterList<ParameterDescription.InDefinedShape> of(Constructor<?> constructor) {
+            return DISPATCHER.describe(constructor);
+        }
+
+        /**
          * Creates a new list that describes the parameters of the given {@link Method}.
          *
          * @param method The method for which the parameters should be described.
@@ -167,32 +177,9 @@
             return DISPATCHER.describe(method);
         }
 
-        /**
-         * Creates a new list that describes the parameters of the given {@link Constructor}.
-         *
-         * @param constructor The constructor for which the parameters should be described.
-         * @return A list describing the constructor's parameters.
-         */
-        public static ParameterList<ParameterDescription.InDefinedShape> of(Constructor<?> constructor) {
-            return DISPATCHER.describe(constructor);
-        }
-
         @Override
         public int size() {
-<<<<<<< HEAD
-            return parameter.length;
-        }
-
-        @Override
-        public TypeList.Generic asTypeList() {
-            List<TypeDescription.Generic> types = new ArrayList<TypeDescription.Generic>(parameter.length);
-            for (Object aParameter : parameter) {
-                types.add(new TypeDescription.Generic.LazyProjection.ForLoadedParameter(aParameter));
-            }
-            return new TypeList.Generic.Explicit(types);
-=======
             return DISPATCHER.getParameterCount(executable);
->>>>>>> 0a3f7f84
         }
 
         /**
@@ -209,20 +196,20 @@
             int getParameterCount(Object executable);
 
             /**
+             * Describes a {@link Constructor}'s parameters of the given VM.
+             *
+             * @param constructor The constructor for which the parameters should be described.
+             * @return A list describing the constructor's parameters.
+             */
+            ParameterList<ParameterDescription.InDefinedShape> describe(Constructor<?> constructor);
+
+            /**
              * Describes a {@link Method}'s parameters of the given VM.
              *
              * @param method The method for which the parameters should be described.
              * @return A list describing the method's parameters.
              */
             ParameterList<ParameterDescription.InDefinedShape> describe(Method method);
-
-            /**
-             * Describes a {@link Constructor}'s parameters of the given VM.
-             *
-             * @param constructor The constructor for which the parameters should be described.
-             * @return A list describing the constructor's parameters.
-             */
-            ParameterList<ParameterDescription.InDefinedShape> describe(Constructor<?> constructor);
 
             /**
              * A dispatcher for a legacy VM that does not support the {@code java.lang.reflect.Parameter} type.
@@ -240,13 +227,13 @@
                 }
 
                 @Override
+                public ParameterList<ParameterDescription.InDefinedShape> describe(Constructor<?> constructor) {
+                    return new OfLegacyVmConstructor(constructor);
+                }
+
+                @Override
                 public ParameterList<ParameterDescription.InDefinedShape> describe(Method method) {
                     return new OfLegacyVmMethod(method);
-                }
-
-                @Override
-                public ParameterList<ParameterDescription.InDefinedShape> describe(Constructor<?> constructor) {
-                    return new OfLegacyVmConstructor(constructor);
                 }
 
                 @Override
@@ -286,13 +273,13 @@
                 }
 
                 @Override
+                public ParameterList<ParameterDescription.InDefinedShape> describe(Constructor<?> constructor) {
+                    return new OfConstructor(constructor);
+                }
+
+                @Override
                 public ParameterList<ParameterDescription.InDefinedShape> describe(Method method) {
                     return new OfMethod(method);
-                }
-
-                @Override
-                public ParameterList<ParameterDescription.InDefinedShape> describe(Constructor<?> constructor) {
-                    return new OfConstructor(constructor);
                 }
 
                 @Override
@@ -316,6 +303,26 @@
         }
 
         /**
+         * Describes the list of {@link Constructor} parameters on a modern VM.
+         */
+        protected static class OfConstructor extends ForLoadedExecutable<Constructor<?>> {
+
+            /**
+             * Creates a new description of the parameters of a constructor.
+             *
+             * @param constructor The constructor that is represented by this instance.
+             */
+            protected OfConstructor(Constructor<?> constructor) {
+                super(constructor);
+            }
+
+            @Override
+            public ParameterDescription.InDefinedShape get(int index) {
+                return new ParameterDescription.ForLoadedParameter.OfConstructor(executable, index);
+            }
+        }
+
+        /**
          * Describes the list of {@link Method} parameters on a modern VM.
          */
         protected static class OfMethod extends ForLoadedExecutable<Method> {
@@ -336,22 +343,45 @@
         }
 
         /**
-         * Describes the list of {@link Constructor} parameters on a modern VM.
-         */
-        protected static class OfConstructor extends ForLoadedExecutable<Constructor<?>> {
-
-            /**
-             * Creates a new description of the parameters of a constructor.
-             *
-             * @param constructor The constructor that is represented by this instance.
-             */
-            protected OfConstructor(Constructor<?> constructor) {
-                super(constructor);
+         * Represents a list of constructor parameters on virtual machines where the {@code java.lang.reflect.Parameter}
+         * type is not available.
+         */
+        protected static class OfLegacyVmConstructor extends ParameterList.AbstractBase<ParameterDescription.InDefinedShape> {
+
+            /**
+             * The represented constructor.
+             */
+            private final Constructor<?> constructor;
+
+            /**
+             * An array of this method's parameter types.
+             */
+            private final Class<?>[] parameterType;
+
+            /**
+             * An array of all parameter annotations of the represented method.
+             */
+            private final Annotation[][] parameterAnnotation;
+
+            /**
+             * Creates a legacy representation of a constructor's parameters.
+             *
+             * @param constructor The constructor to represent.
+             */
+            public OfLegacyVmConstructor(Constructor<?> constructor) {
+                this.constructor = constructor;
+                this.parameterType = constructor.getParameterTypes();
+                this.parameterAnnotation = constructor.getParameterAnnotations();
             }
 
             @Override
             public ParameterDescription.InDefinedShape get(int index) {
-                return new ParameterDescription.ForLoadedParameter.OfConstructor(executable, index);
+                return new ParameterDescription.ForLoadedParameter.OfLegacyVmConstructor(constructor, index, parameterType[index], parameterAnnotation[index]);
+            }
+
+            @Override
+            public int size() {
+                return parameterType.length;
             }
         }
 
@@ -396,73 +426,6 @@
             public int size() {
                 return parameterType.length;
             }
-<<<<<<< HEAD
-
-            @Override
-            public TypeList.Generic asTypeList() {
-                List<TypeDescription.Generic> types = new ArrayList<TypeDescription.Generic>(parameterType.length);
-                for (int index = 0; index < parameterType.length; index++) {
-                    types.add(new TypeDescription.Generic.LazyProjection.ForLoadedParameter.OfLegacyVmMethod(method, index, parameterType[index]));
-                }
-                return new TypeList.Generic.Explicit(types);
-            }
-=======
->>>>>>> 0a3f7f84
-        }
-
-        /**
-         * Represents a list of constructor parameters on virtual machines where the {@code java.lang.reflect.Parameter}
-         * type is not available.
-         */
-        protected static class OfLegacyVmConstructor extends ParameterList.AbstractBase<ParameterDescription.InDefinedShape> {
-
-            /**
-             * The represented constructor.
-             */
-            private final Constructor<?> constructor;
-
-            /**
-             * An array of this method's parameter types.
-             */
-            private final Class<?>[] parameterType;
-
-            /**
-             * An array of all parameter annotations of the represented method.
-             */
-            private final Annotation[][] parameterAnnotation;
-
-            /**
-             * Creates a legacy representation of a constructor's parameters.
-             *
-             * @param constructor The constructor to represent.
-             */
-            public OfLegacyVmConstructor(Constructor<?> constructor) {
-                this.constructor = constructor;
-                this.parameterType = constructor.getParameterTypes();
-                this.parameterAnnotation = constructor.getParameterAnnotations();
-            }
-
-            @Override
-            public ParameterDescription.InDefinedShape get(int index) {
-                return new ParameterDescription.ForLoadedParameter.OfLegacyVmConstructor(constructor, index, parameterType[index], parameterAnnotation[index]);
-            }
-
-            @Override
-            public int size() {
-                return parameterType.length;
-            }
-<<<<<<< HEAD
-
-            @Override
-            public TypeList.Generic asTypeList() {
-                List<TypeDescription.Generic> types = new ArrayList<TypeDescription.Generic>(parameterType.length);
-                for (int index = 0; index < parameterType.length; index++) {
-                    types.add(new TypeDescription.Generic.LazyProjection.ForLoadedParameter.OfLegacyVmConstructor(constructor, index, parameterType[index]));
-                }
-                return new TypeList.Generic.Explicit(types);
-            }
-=======
->>>>>>> 0a3f7f84
         }
     }
 
