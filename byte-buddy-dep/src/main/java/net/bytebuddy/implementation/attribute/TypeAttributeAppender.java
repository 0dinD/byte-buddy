--- conflicted
+++ resolved
@@ -64,14 +64,8 @@
 
         @Override
         public void apply(ClassVisitor classVisitor, TypeDescription typeDescription) {
-<<<<<<< HEAD
             AnnotationAppender annotationAppender = new AnnotationAppender.Default(new AnnotationAppender.Target.OnType(classVisitor), valueFilter);
-            for (AnnotationDescription annotation : typeDescription.getSupertype().getDeclaredAnnotations()) {
-=======
-            AnnotationAppender annotationAppender =
-                    new AnnotationAppender.Default(new AnnotationAppender.Target.OnType(classVisitor));
             for (AnnotationDescription annotation : typeDescription.getSuperType().asRawType().getDeclaredAnnotations()) {
->>>>>>> c875196c
                 annotationAppender.append(annotation, AnnotationAppender.AnnotationVisibility.of(annotation));
             }
         }
