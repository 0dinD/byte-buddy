package net.bytebuddy.implementation;

import net.bytebuddy.description.field.FieldDescription;
import net.bytebuddy.description.method.MethodDescription;
import net.bytebuddy.description.method.MethodList;
import net.bytebuddy.description.type.TypeDescription;
import net.bytebuddy.dynamic.scaffold.InstrumentedType;
import net.bytebuddy.dynamic.scaffold.MethodLookupEngine;
import net.bytebuddy.implementation.bind.*;
import net.bytebuddy.implementation.bind.annotation.*;
import net.bytebuddy.implementation.bytecode.ByteCodeAppender;
import net.bytebuddy.implementation.bytecode.Duplication;
import net.bytebuddy.implementation.bytecode.StackManipulation;
import net.bytebuddy.implementation.bytecode.TypeCreation;
import net.bytebuddy.implementation.bytecode.assign.Assigner;
import net.bytebuddy.implementation.bytecode.member.FieldAccess;
import net.bytebuddy.implementation.bytecode.member.MethodVariableAccess;
import net.bytebuddy.matcher.ElementMatcher;
import org.objectweb.asm.MethodVisitor;
import org.objectweb.asm.Opcodes;

import java.util.Arrays;
import java.util.List;

import static net.bytebuddy.matcher.ElementMatchers.*;
import static net.bytebuddy.utility.ByteBuddyCommons.*;

/**
 * This implementation delegates an method call to another method which can either be {@code static} by providing
 * a reference to a {@link java.lang.Class} or an instance method when another object is provided. The potential
 * targets of the method delegation can further be filtered by applying a filter. The method delegation can be
 * customized by invoking the {@code MethodDelegation}'s several builder methods.
 * <h3>Without any customization, the method delegation will work as follows:</h3>
 * <span style="text-decoration: underline">Binding an instrumented method to a given delegate method</span>
 * <p>&nbsp;</p>
 * A method will be bound parameter by parameter. Considering a method {@code Foo#bar} being bound to a method
 * {@code Qux#baz}, the method delegation will be decided on basis of the following annotations:
 * <ul>
 * <li>{@link net.bytebuddy.implementation.bind.annotation.Argument}:
 * This annotation will bind the {@code n}-th parameter of {@code Foo#bar} to that parameter of {@code Qux#baz}that
 * is annotated with this annotation where {@code n} is the obligatory argument of the {@code @Argument} annotation.</li>
 * <li>{@link net.bytebuddy.implementation.bind.annotation.AllArguments}:
 * This annotation will assign a collection of all parameters of {@code Foo#bar} to that parameter of {@code Qux#baz}
 * that is annotated with {@code AllArguments}.</li>
 * <li>{@link net.bytebuddy.implementation.bind.annotation.This}: A parameter
 * of {@code Qux#baz} that is annotated with {@code This} will be assigned the instance that is instrumented for
 * a non-static method.</li>
 * <li>{@link net.bytebuddy.implementation.bind.annotation.Super}: A parameter that is annotated with
 * this annotation is assigned a proxy that allows calling an instrumented type's super methods.</li>
 * <li>{@link net.bytebuddy.implementation.bind.annotation.Default}: A parameter that is annotated with
 * this annotation is assigned a proxy that allows calling an instrumented type's directly implemented interfaces'
 * default methods.</li>
 * <li>{@link net.bytebuddy.implementation.bind.annotation.SuperCall}: A parameter
 * of {@code Qux#baz} that is annotated with {@code SuperCall} will be assigned an instance of a type implementing both
 * {@link java.lang.Runnable} and {@link java.util.concurrent.Callable} which will invoke the instrumented method on the
 * invocation of either interface's method. The call is made using the original arguments of the method invocation.
 * The return value is only emitted for the {@link java.util.concurrent.Callable#call()} method which additionally
 * requires to catch any unchecked exceptions that might be thrown by the original method's implementation. If a
 * source method is abstract, using this annotation excludes the method with this parameter annotation from being bound
 * to this source method.
 * </li>
 * <li>{@link net.bytebuddy.implementation.bind.annotation.DefaultCall}:
 * This annotation is similar to the {@link net.bytebuddy.implementation.bind.annotation.SuperCall}
 * annotation but it invokes a default method that is compatible to this method. If a source method does not represent
 * a default method, using this annotation excludes the method with this parameter annotation from being bound to this
 * source method.</li>
 * <li>{@link net.bytebuddy.implementation.bind.annotation.Origin}: A parameter of
 * {@code Qux#baz} that is annotated with {@code Origin} is assigned a reference to either a {@link java.lang.reflect.Method}
 * or a {@link java.lang.Class} instance. A {@code Method}-typed parameter is assigned a reference to the original method that
 * is overriden. A {@code Class}-typed parameter is assigned the type of the caller.</li>
 * <li>{@link net.bytebuddy.implementation.bind.annotation.StubValue}: Assigns the (boxed) default value of the
 * intercepted method's return type to the parameter. If the return type is {@code void}, {@code null} is assigned.</li>
 * <li>{@link net.bytebuddy.implementation.bind.annotation.Empty}: Assigns the parameter type's
 * default value, i.e. {@code null} for a reference type or zero for primitive types. This is an opportunity to
 * ignore a parameter.</li>
 * <li>{@link net.bytebuddy.implementation.bind.annotation.Pipe}: A parameter that is annotated
 * with this annotation is assigned a proxy for forwarding the source method invocation to another instance of the
 * same type as the declaring type of the intercepted method. <b>This annotation needs to be installed and explicitly
 * registered before it can be used.</b> See the {@link net.bytebuddy.implementation.bind.annotation.Pipe}
 * annotation's documentation for further information on how this can be done.</li>
 * <li>{@link net.bytebuddy.implementation.bind.annotation.Morph}: The morph annotation is similar to
 * the {@link net.bytebuddy.implementation.bind.annotation.SuperCall} annotation but allows to
 * explicitly define and therewith alter the arguments that are handed to the super method. <b>This annotation needs
 * to be installed and explicitly registered before it can be used.</b> See the documentation to the annotation for
 * further information.</li>
 * <li>{@link net.bytebuddy.implementation.bind.annotation.FieldValue}: Allows to access a field's value at the time
 * of the method invocation. The field's value is directly assigned to the annotated parameter.</li>
 * <li>{@link net.bytebuddy.implementation.bind.annotation.FieldProxy}: Allows to access fields via getter
 * and setter proxies. <b>This annotation needs to be installed and explicitly registered before it can be used.</b>
 * Note that any field access requires boxing such that a use of {@link net.bytebuddy.implementation.FieldAccessor} in
 * combination with {@link net.bytebuddy.implementation.MethodDelegation#andThen(Implementation)} might be a more
 * performant alternative for implementing field getters and setters.</li>
 * </ul>
 * If a method is not annotated with any of the above methods, it will be treated as if it was annotated
 * {@link net.bytebuddy.implementation.bind.annotation.Argument} using the next
 * unbound parameter index of the source method as its parameter. This means that a method
 * {@code Qux#baz(@Argument(2) Object p1, Object p2, @Argument(0) Object p3} would be treated as if {@code p2} was annotated
 * with {@code @Argument(1)}.
 * <p>&nbsp;</p>
 * In addition, the {@link net.bytebuddy.implementation.bind.annotation.RuntimeType}
 * annotation can instruct a parameter to be bound by a
 * {@link net.bytebuddy.implementation.bytecode.assign.Assigner} with considering the
 * runtime type of the parameter.
 * <p>&nbsp;</p>
 * <span style="text-decoration: underline">Selecting among different methods that can be used for binding a method
 * of the instrumented type</span>
 * <p>&nbsp;</p>
 * When deciding between two methods {@code Foo#bar} and {@code Foo#qux} that could both be used to delegating a
 * method call, the following consideration is applied in the given order:
 * <ol>
 * <li>{@link net.bytebuddy.implementation.bind.annotation.BindingPriority}:
 * A method that is annotated with this annotation is given a specific priority where the default priority is set
 * to {@link net.bytebuddy.implementation.bind.annotation.BindingPriority#DEFAULT}
 * for non-annotated method. A method with a higher priority is considered a better target for delegation.</li>
 * <li>{@link net.bytebuddy.implementation.bind.DeclaringTypeResolver}:
 * If a target method is declared by a more specific type than another method, the method with the most specific
 * type is bound.</li>
 * <li>{@link net.bytebuddy.implementation.bind.MethodNameEqualityResolver}:
 * If a source method {@code Baz#qux} is the source method, it will rather be assigned to {@code Foo#qux} because
 * of their equal names. Similar names and case-insensitive equality are not considered.</li>
 * <li>{@link net.bytebuddy.implementation.bind.ArgumentTypeResolver}:
 * The most specific type resolver will consider all bindings that are using the
 * {@link net.bytebuddy.implementation.bind.annotation.Argument}
 * annotation for resolving a binding conflict. In this context, the resolution will equal the most-specific
 * type resolution that is performed by the Java compiler. This means that a source method {@code Bar#baz(String)}
 * will rather be bound to a method {@code Foo#bar(String)} than {@code Foo#qux(Object)} because the {@code String}
 * type is more specific than the {@code Object} type. If two methods are equally adequate by their parameter types,
 * then the method with the higher numbers of {@code @Argument} annotated parameters is considered as the better
 * delegation target.</li>
 * <li>{@link net.bytebuddy.implementation.bind.ParameterLengthResolver}:
 * If a target methods has a higher number of total parameters that were successfully bound, the method with
 * the higher number will be considered as the better delegation target.</li>
 * </ol>
 * Additionally, if a method is annotated by
 * {@link net.bytebuddy.implementation.bind.annotation.IgnoreForBinding},
 * it is never considered as a target for a method delegation.
 */
public class MethodDelegation implements Implementation {

    /**
     * The error message for the exception to be thrown if no method for delegation can be identified.
     */
    private static final String NO_METHODS_ERROR_MESSAGE = "The target type does not define any methods for delegation";

    /**
     * The implementation delegate for this method delegation.
     */
    private final ImplementationDelegate implementationDelegate;

    /**
     * A list of {@link net.bytebuddy.implementation.bind.annotation.TargetMethodAnnotationDrivenBinder.ParameterBinder}s
     * to be used by this method delegation.
     */
    private final List<TargetMethodAnnotationDrivenBinder.ParameterBinder<?>> parameterBinders;

    /**
     * The {@link net.bytebuddy.implementation.bind.annotation.TargetMethodAnnotationDrivenBinder.DefaultsProvider}
     * to be used by this method delegation.
     */
    private final TargetMethodAnnotationDrivenBinder.DefaultsProvider defaultsProvider;

    /**
     * The termination handler to apply.
     */
    private final TargetMethodAnnotationDrivenBinder.TerminationHandler terminationHandler;

    /**
     * The {@link net.bytebuddy.implementation.bind.MethodDelegationBinder.AmbiguityResolver}
     * to be used by this method delegation.
     */
    private final MethodDelegationBinder.AmbiguityResolver ambiguityResolver;

    /**
     * The {@link net.bytebuddy.implementation.bytecode.assign.Assigner} to be used by this method delegation.
     */
    private final Assigner assigner;

    /**
     * A list of methods to be considered as target by this method delegation.
     */
<<<<<<< HEAD
    private final MethodList<?> targetMethodCandidates;
=======
    private final MethodList targetCandidates;
>>>>>>> 1d80a6e2

    /**
     * Creates a new method delegation.
     *
     * @param implementationDelegate The implementation delegate to use by this method delegator.
     * @param parameterBinders       The parameter binders to use by this method delegator.
     * @param defaultsProvider       The defaults provider to use by this method delegator.
     * @param terminationHandler     The termination handler to apply.
     * @param ambiguityResolver      The ambiguity resolver to use by this method delegator.
     * @param assigner               The assigner to be supplied by this method delegator.
     * @param targetCandidates A list of methods that should be considered as possible binding targets by
     *                               this method delegator.
     */
    protected MethodDelegation(ImplementationDelegate implementationDelegate,
                               List<TargetMethodAnnotationDrivenBinder.ParameterBinder<?>> parameterBinders,
                               TargetMethodAnnotationDrivenBinder.DefaultsProvider defaultsProvider,
                               TargetMethodAnnotationDrivenBinder.TerminationHandler terminationHandler,
                               MethodDelegationBinder.AmbiguityResolver ambiguityResolver,
                               Assigner assigner,
<<<<<<< HEAD
                               MethodList<?> targetMethodCandidates) {
=======
                               MethodList targetCandidates) {
>>>>>>> 1d80a6e2
        this.implementationDelegate = implementationDelegate;
        this.parameterBinders = parameterBinders;
        this.defaultsProvider = defaultsProvider;
        this.terminationHandler = terminationHandler;
        this.ambiguityResolver = ambiguityResolver;
        this.assigner = assigner;
        this.targetCandidates = isNotEmpty(targetCandidates, NO_METHODS_ERROR_MESSAGE);
    }

    /**
     * Creates an implementation where only {@code static} methods of the given type are considered as binding targets.
     *
     * @param type The type containing the {@code static} methods for binding.
     * @return A method delegation implementation to the given {@code static} methods.
     */
    public static MethodDelegation to(Class<?> type) {
        return to(new TypeDescription.ForLoadedType(nonNull(type)));
    }

    /**
     * Creates an implementation where only {@code static} methods of the given type are considered as binding targets.
     *
     * @param typeDescription The type containing the {@code static} methods for binding.
     * @return A method delegation implementation to the given {@code static} methods.
     */
    public static MethodDelegation to(TypeDescription typeDescription) {
        if (typeDescription.isArray()) {
            throw new IllegalArgumentException("Cannot delegate to array " + typeDescription);
        } else if (typeDescription.isPrimitive()) {
            throw new IllegalArgumentException("Cannot delegate to primitive " + typeDescription);
        }
        return new MethodDelegation(ImplementationDelegate.ForStaticMethod.INSTANCE,
                defaultParameterBinders(),
                defaultDefaultsProvider(),
                TargetMethodAnnotationDrivenBinder.TerminationHandler.Returning.INSTANCE,
                defaultAmbiguityResolver(),
                Assigner.DEFAULT,
                typeDescription.getDeclaredMethods().filter(isStatic().and(not(isPrivate()))));
    }

    /**
     * Creates an implementation where only instance methods of the given object are considered as binding targets.
     * This method will never bind to constructors but will consider methods that are defined in super types. Note
     * that this includes methods that were defined by the {@link java.lang.Object} class. You can narrow this default
     * selection by explicitly selecting methods with calling the
     * {@link net.bytebuddy.implementation.MethodDelegation#filter(net.bytebuddy.matcher.ElementMatcher)}
     * method on the returned method delegation as for example:
     * <pre>MethodDelegation.to(new Foo()).filter(MethodMatchers.not(isDeclaredBy(Object.class)));</pre>
     * which will result in a delegation to <code>Foo</code> where no methods of {@link java.lang.Object} are considered
     * for delegation.
     *
     * @param delegate A delegate instance which will be injected by a
     *                 {@link net.bytebuddy.implementation.LoadedTypeInitializer}. All intercepted method calls are
     *                 then delegated to this instance.
     * @return A method delegation implementation to the given instance methods.
     */
    public static MethodDelegation to(Object delegate) {
        return to(nonNull(delegate), MethodLookupEngine.Default.DEFAULT_LOOKUP_DISABLED);
    }

    /**
     * Identical to {@link net.bytebuddy.implementation.MethodDelegation#to(Object)} but uses an explicit
     * {@link MethodLookupEngine}.
     *
     * @param delegate           A delegate instance which will be injected by a
     *                           {@link net.bytebuddy.implementation.LoadedTypeInitializer}. All intercepted method
     *                           calls are then delegated to this instance.
     * @param methodLookupEngine The method lookup engine to use.
     * @return A method delegation implementation to the given instance methods.
     */
    public static MethodDelegation to(Object delegate, MethodLookupEngine methodLookupEngine) {
        return new MethodDelegation(new ImplementationDelegate.ForStaticField(nonNull(delegate)),
                defaultParameterBinders(),
                defaultDefaultsProvider(),
                TargetMethodAnnotationDrivenBinder.TerminationHandler.Returning.INSTANCE,
                defaultAmbiguityResolver(),
                Assigner.DEFAULT,
                methodLookupEngine.process(new TypeDescription.ForLoadedType(delegate.getClass()))
                        .getInvokableMethods()
                        .filter(not(isStatic().or(isPrivate()).or(isConstructor()))));
    }

    /**
     * Creates an implementation where only instance methods of the given object are considered as binding targets.
     * This method will never bind to constructors but will consider methods that are defined in super types. Note
     * that this includes methods that were defined by the {@link java.lang.Object} class. You can narrow this default
     * selection by explicitly selecting methods with calling the
     * {@link net.bytebuddy.implementation.MethodDelegation#filter(net.bytebuddy.matcher.ElementMatcher)}
     * method on the returned method delegation as for example:
     * <pre>MethodDelegation.to(new Foo()).filter(MethodMatchers.not(isDeclaredBy(Object.class)));</pre>
     * which will result in a delegation to <code>Foo</code> where no methods of {@link java.lang.Object} are considered
     * for delegation.
     *
     * @param delegate  A delegate instance which will be injected by a
     *                  {@link net.bytebuddy.implementation.LoadedTypeInitializer}. All intercepted method calls are
     *                  then delegated to this instance.
     * @param fieldName The name of the field for storing the delegate instance.
     * @return A method delegation implementation to the given {@code static} methods.
     */
    public static MethodDelegation to(Object delegate, String fieldName) {
        return to(delegate, fieldName, MethodLookupEngine.Default.DEFAULT_LOOKUP_DISABLED);
    }

    /**
     * Identical to {@link net.bytebuddy.implementation.MethodDelegation#to(Object, java.lang.String)} but uses an
     * explicit {@link MethodLookupEngine}.
     *
     * @param delegate           A delegate instance which will be injected by a type initializer and to which all intercepted
     *                           method calls are delegated to.
     * @param fieldName          The name of the field for storing the delegate instance.
     * @param methodLookupEngine The method lookup engine to use.
     * @return A method delegation implementation to the given {@code static} methods.
     */
    public static MethodDelegation to(Object delegate, String fieldName, MethodLookupEngine methodLookupEngine) {
        return new MethodDelegation(
                new ImplementationDelegate.ForStaticField(nonNull(delegate), isValidIdentifier(fieldName)),
                defaultParameterBinders(),
                defaultDefaultsProvider(),
                TargetMethodAnnotationDrivenBinder.TerminationHandler.Returning.INSTANCE,
                defaultAmbiguityResolver(),
                Assigner.DEFAULT,
                methodLookupEngine.process(new TypeDescription.ForLoadedType(delegate.getClass()))
                        .getInvokableMethods()
                        .filter(not(isStatic().or(isPrivate()).or(isConstructor()))));
    }

    /**
     * Creates an implementation where method calls are delegated to an instance that is manually stored in a field
     * {@code fieldName} that is defined for the instrumented type. The field belongs to any instance of the instrumented
     * type and must be set manually by the user of the instrumented class. Note that this prevents interception of
     * method calls within the constructor of the instrumented class which will instead result in a
     * {@link java.lang.NullPointerException}. Note that this includes methods that were defined by the
     * {@link java.lang.Object} class. You can narrow this default selection by explicitly selecting methods with
     * calling the
     * {@link net.bytebuddy.implementation.MethodDelegation#filter(net.bytebuddy.matcher.ElementMatcher)}
     * method on the returned method delegation as for example:
     * <pre>MethodDelegation.to(new Foo()).filter(MethodMatchers.not(isDeclaredBy(Object.class)));</pre>
     * which will result in a delegation to <code>Foo</code> where no methods of {@link java.lang.Object} are considered
     * for delegation.
     * <p>&nbsp;</p>
     * The field is typically accessed by reflection or by defining an accessor on the instrumented type.
     *
     * @param type      The type of the delegate and the field.
     * @param fieldName The name of the field.
     * @return A method delegation that intercepts method calls by delegating to method calls on the given instance.
     */
    public static MethodDelegation toInstanceField(Class<?> type, String fieldName) {
        return toInstanceField(new TypeDescription.ForLoadedType(nonNull(type)), fieldName);
    }

    /**
     * Creates an implementation where method calls are delegated to an instance that is manually stored in a field
     * {@code fieldName} that is defined for the instrumented type. The field belongs to any instance of the instrumented
     * type and must be set manually by the user of the instrumented class. Note that this prevents interception of
     * method calls within the constructor of the instrumented class which will instead result in a
     * {@link java.lang.NullPointerException}. Note that this includes methods that were defined by the
     * {@link java.lang.Object} class. You can narrow this default selection by explicitly selecting methods with
     * calling the
     * {@link net.bytebuddy.implementation.MethodDelegation#filter(net.bytebuddy.matcher.ElementMatcher)}
     * method on the returned method delegation as for example:
     * <pre>MethodDelegation.to(new Foo()).filter(MethodMatchers.not(isDeclaredBy(Object.class)));</pre>
     * which will result in a delegation to <code>Foo</code> where no methods of {@link java.lang.Object} are considered
     * for delegation.
     * <p>&nbsp;</p>
     * The field is typically accessed by reflection or by defining an accessor on the instrumented type.
     *
     * @param typeDescription The type of the delegate and the field.
     * @param fieldName       The name of the field.
     * @return A method delegation that intercepts method calls by delegating to method calls on the given instance.
     */
    public static MethodDelegation toInstanceField(TypeDescription typeDescription, String fieldName) {
        return toInstanceField(nonNull(typeDescription), isValidIdentifier(fieldName), MethodLookupEngine.Default.DEFAULT_LOOKUP_DISABLED);
    }

    /**
     * Identical to {@link net.bytebuddy.implementation.MethodDelegation#toInstanceField(Class, String)} but uses an
     * explicit {@link MethodLookupEngine}.
     *
     * @param type               The type of the delegate and the field.
     * @param fieldName          The name of the field.
     * @param methodLookupEngine The method lookup engine to use.
     * @return A method delegation that intercepts method calls by delegating to method calls on the given instance.
     */
    public static MethodDelegation toInstanceField(Class<?> type, String fieldName, MethodLookupEngine methodLookupEngine) {
        return toInstanceField(new TypeDescription.ForLoadedType(nonNull(type)), fieldName, methodLookupEngine);
    }

    /**
     * Identical to {@link net.bytebuddy.implementation.MethodDelegation#toInstanceField(Class, String)} but uses an
     * explicit {@link MethodLookupEngine}.
     *
     * @param typeDescription    The type of the delegate and the field.
     * @param fieldName          The name of the field.
     * @param methodLookupEngine The method lookup engine to use.
     * @return A method delegation that intercepts method calls by delegating to method calls on the given instance.
     */
    public static MethodDelegation toInstanceField(TypeDescription typeDescription, String fieldName, MethodLookupEngine methodLookupEngine) {
        return new MethodDelegation(
                new ImplementationDelegate.ForInstanceField(nonNull(typeDescription), isValidIdentifier(fieldName)),
                defaultParameterBinders(),
                defaultDefaultsProvider(),
                TargetMethodAnnotationDrivenBinder.TerminationHandler.Returning.INSTANCE,
                defaultAmbiguityResolver(),
                Assigner.DEFAULT,
                methodLookupEngine.process(typeDescription)
                        .getInvokableMethods()
                        .filter(not(isStatic().or(isPrivate()).or(isConstructor()))));
    }

    /**
     * Creates an implementation where method calls are delegated to constructor calls on the given type. As a result,
     * the return values of all instrumented methods must be assignable to
     *
     * @param type The type that should be constructed by the instrumented methods.
     * @return An implementation that creates instances of the given type as its result.
     */
    public static MethodDelegation toConstructor(Class<?> type) {
        return toConstructor(new TypeDescription.ForLoadedType(nonNull(type)));
    }

    /**
     * Creates an implementation where method calls are delegated to constructor calls on the given type. As a result,
     * the return values of all instrumented methods must be assignable to
     *
     * @param typeDescription The type that should be constructed by the instrumented methods.
     * @return An implementation that creates instances of the given type as its result.
     */
    public static MethodDelegation toConstructor(TypeDescription typeDescription) {
        return new MethodDelegation(new ImplementationDelegate.ForConstruction(nonNull(typeDescription)),
                defaultParameterBinders(),
                defaultDefaultsProvider(),
                TargetMethodAnnotationDrivenBinder.TerminationHandler.Returning.INSTANCE,
                defaultAmbiguityResolver(),
                Assigner.DEFAULT,
                typeDescription.getDeclaredMethods().filter(isConstructor()));
    }

    /**
     * Returns the default parameter binders to be used if not explicitly specified.
     *
     * @return The default parameter binders to be used if not explicitly specified.
     */
    private static List<TargetMethodAnnotationDrivenBinder.ParameterBinder<?>> defaultParameterBinders() {
        return Arrays.<TargetMethodAnnotationDrivenBinder.ParameterBinder<?>>asList(Argument.Binder.INSTANCE,
                AllArguments.Binder.INSTANCE,
                Origin.Binder.INSTANCE,
                This.Binder.INSTANCE,
                Super.Binder.INSTANCE,
                Default.Binder.INSTANCE,
                SuperCall.Binder.INSTANCE,
                DefaultCall.Binder.INSTANCE,
                FieldValue.Binder.INSTANCE,
                StubValue.Binder.INSTANCE,
                Empty.Binder.INSTANCE);
    }

    /**
     * Returns the defaults provider that is to be used if no other is specified explicitly.
     *
     * @return The defaults provider that is to be used if no other is specified explicitly.
     */
    private static TargetMethodAnnotationDrivenBinder.DefaultsProvider defaultDefaultsProvider() {
        return Argument.NextUnboundAsDefaultsProvider.INSTANCE;
    }

    /**
     * Returns the ambiguity resolver that is to be used if no other is specified explicitly.
     *
     * @return The ambiguity resolver that is to be used if no other is specified explicitly.
     */
    private static MethodDelegationBinder.AmbiguityResolver defaultAmbiguityResolver() {
        return MethodDelegationBinder.AmbiguityResolver.Chain.of(BindingPriority.Resolver.INSTANCE,
                DeclaringTypeResolver.INSTANCE,
                ArgumentTypeResolver.INSTANCE,
                MethodNameEqualityResolver.INSTANCE,
                ParameterLengthResolver.INSTANCE);
    }

    /**
     * Defines an parameter binder to be appended to the already defined parameter binders.
     *
     * @param parameterBinder The parameter binder to append to the already defined parameter binders.
     * @return A method delegation implementation that makes use of the given parameter binder.
     */
    public MethodDelegation appendParameterBinder(TargetMethodAnnotationDrivenBinder.ParameterBinder<?> parameterBinder) {
        return new MethodDelegation(implementationDelegate,
                join(parameterBinders, nonNull(parameterBinder)),
                defaultsProvider,
                terminationHandler,
                ambiguityResolver,
                assigner,
                targetCandidates);
    }

    /**
     * Defines a number of parameter binders to be appended to be used by this method delegation.
     *
     * @param parameterBinder The parameter binders to use by this parameter binders.
     * @return A method delegation implementation that makes use of the given parameter binders.
     */
    public MethodDelegation defineParameterBinder(TargetMethodAnnotationDrivenBinder.ParameterBinder<?>... parameterBinder) {
        return new MethodDelegation(implementationDelegate,
                Arrays.asList(nonNull(parameterBinder)),
                defaultsProvider,
                terminationHandler,
                ambiguityResolver,
                assigner,
                targetCandidates);
    }

    /**
     * A provider for annotation instances on values that are not explicitly annotated.
     *
     * @param defaultsProvider The defaults provider to use.
     * @return A method delegation implementation that makes use of the given defaults provider.
     */
    public MethodDelegation withDefaultsProvider(TargetMethodAnnotationDrivenBinder.DefaultsProvider defaultsProvider) {
        return new MethodDelegation(implementationDelegate,
                parameterBinders,
                nonNull(defaultsProvider),
                terminationHandler,
                ambiguityResolver,
                assigner,
                targetCandidates);
    }

    /**
     * Defines an ambiguity resolver to be appended to the already defined ambiguity resolver for resolving binding conflicts.
     *
     * @param ambiguityResolver The ambiguity resolver to append to the already defined ambiguity resolvers.
     * @return A method delegation implementation that makes use of the given ambiguity resolver.
     */
    public MethodDelegation appendAmbiguityResolver(MethodDelegationBinder.AmbiguityResolver ambiguityResolver) {
        return defineAmbiguityResolver(MethodDelegationBinder.AmbiguityResolver.Chain
                .of(this.ambiguityResolver, nonNull(ambiguityResolver)));
    }

    /**
     * Defines an ambiguity resolver to be used for resolving binding conflicts.
     *
     * @param ambiguityResolver The ambiguity resolver to use exclusively.
     * @return A method delegation implementation that makes use of the given ambiguity resolver.
     */
    public MethodDelegation defineAmbiguityResolver(MethodDelegationBinder.AmbiguityResolver... ambiguityResolver) {
        return new MethodDelegation(implementationDelegate,
                parameterBinders,
                defaultsProvider,
                terminationHandler,
                MethodDelegationBinder.AmbiguityResolver.Chain.of(nonNull(ambiguityResolver)),
                assigner,
                targetCandidates);
    }

    /**
     * Applies an assigner to the method delegation that is used for assigning method return and parameter types.
     *
     * @param assigner The assigner to apply.
     * @return A method delegation implementation that makes use of the given designer.
     */
    public MethodDelegation withAssigner(Assigner assigner) {
        return new MethodDelegation(implementationDelegate,
                parameterBinders,
                defaultsProvider,
                terminationHandler,
                ambiguityResolver,
                nonNull(assigner),
                targetCandidates);
    }

    /**
     * Applies a filter to target methods that are eligible for delegation.
     *
     * @param methodMatcher A filter where only methods that match the filter are considered for delegation.
     * @return A method delegation with the filter applied.
     */
    public MethodDelegation filter(ElementMatcher<? super MethodDescription> methodMatcher) {
        return new MethodDelegation(implementationDelegate,
                parameterBinders,
                defaultsProvider,
                terminationHandler,
                ambiguityResolver,
                assigner,
                isNotEmpty(targetCandidates.filter(nonNull(methodMatcher)), NO_METHODS_ERROR_MESSAGE));
    }

    /**
     * Appends another {@link Implementation} to a method delegation. The return
     * value of the delegation target is dropped such that the given {@code implementation} becomes responsible for
     * returning from the method instead. However, if an exception is thrown from the interception method, this
     * exception is not catched and the chained implementation is never applied. Note that this changes the binding
     * semantics as the target method's return value is not longer considered what might change the binding target.
     *
     * @param implementation The implementation to apply after the delegation.
     * @return An implementation that represents this chained implementation application.
     */
    public Implementation andThen(Implementation implementation) {
        return new Compound(new MethodDelegation(implementationDelegate,
                parameterBinders,
                defaultsProvider,
                TargetMethodAnnotationDrivenBinder.TerminationHandler.Dropping.INSTANCE,
                ambiguityResolver,
                assigner,
                targetCandidates), nonNull(implementation));
    }

    @Override
    public InstrumentedType prepare(InstrumentedType instrumentedType) {
        return implementationDelegate.prepare(instrumentedType);
    }

    @Override
    public ByteCodeAppender appender(Target implementationTarget) {
<<<<<<< HEAD
        MethodList<?> methodList = this.targetMethodCandidates.filter(isVisibleTo(implementationTarget.getTypeDescription()));
        if (methodList.size() == 0) {
            throw new IllegalStateException("No bindable method is visible to " + implementationTarget.getTypeDescription());
        }
=======
>>>>>>> 1d80a6e2
        return new Appender(implementationDelegate.getPreparingStackAssignment(implementationTarget.getTypeDescription()),
                implementationTarget,
                targetCandidates,
                new MethodDelegationBinder.Processor(new TargetMethodAnnotationDrivenBinder(parameterBinders,
                        defaultsProvider,
                        terminationHandler,
                        assigner,
                        implementationDelegate.getMethodInvoker(implementationTarget.getTypeDescription())
                ), ambiguityResolver)
        );
    }

    @Override
    public boolean equals(Object other) {
        if (this == other) return true;
        if (other == null || getClass() != other.getClass()) return false;
        MethodDelegation that = (MethodDelegation) other;
        return ambiguityResolver.equals(that.ambiguityResolver)
                && assigner.equals(that.assigner)
                && defaultsProvider.equals(that.defaultsProvider)
                && terminationHandler.equals(that.terminationHandler)
                && implementationDelegate.equals(that.implementationDelegate)
                && targetCandidates.equals(that.targetCandidates)
                && parameterBinders.equals(that.parameterBinders);
    }

    @Override
    public int hashCode() {
        int result = implementationDelegate.hashCode();
        result = 31 * result + parameterBinders.hashCode();
        result = 31 * result + defaultsProvider.hashCode();
        result = 31 * result + terminationHandler.hashCode();
        result = 31 * result + ambiguityResolver.hashCode();
        result = 31 * result + assigner.hashCode();
        result = 31 * result + targetCandidates.hashCode();
        return result;
    }

    @Override
    public String toString() {
        return "MethodDelegation{" +
                "implementationDelegate=" + implementationDelegate +
                ", parameterBinders=" + parameterBinders +
                ", defaultsProvider=" + defaultsProvider +
                ", terminationHandler=" + terminationHandler +
                ", ambiguityResolver=" + ambiguityResolver +
                ", assigner=" + assigner +
                ", targetCandidates=" + targetCandidates +
                '}';
    }

    /**
     * An implementation delegate is responsible for executing the actual method delegation.
     */
    protected interface ImplementationDelegate {

        /**
         * Prepares the instrumented type.
         *
         * @param instrumentedType The instrumented type to be prepared.
         * @return The instrumented type after it was prepared.
         */
        InstrumentedType prepare(InstrumentedType instrumentedType);

        /**
         * Returns the stack manipulation responsible for preparing the instance representing the implementation.
         *
         * @param instrumentedType A description of the instrumented type to which the implementation is applied.
         * @return A stack manipulation representing the preparation.
         */
        StackManipulation getPreparingStackAssignment(TypeDescription instrumentedType);

        /**
         * Returns the method invoker responsible for invoking the delegation method.
         *
         * @param instrumentedType The instrumented type to which the implementation is applied.
         * @return A method invoker responsible for invoking the delegation method.
         */
        MethodDelegationBinder.MethodInvoker getMethodInvoker(TypeDescription instrumentedType);

        /**
         * An implementation applied to a static method.
         */
        enum ForStaticMethod implements ImplementationDelegate {

            /**
             * The singleton instance.
             */
            INSTANCE;

            @Override
            public InstrumentedType prepare(InstrumentedType instrumentedType) {
                return instrumentedType;
            }

            @Override
            public StackManipulation getPreparingStackAssignment(TypeDescription instrumentedType) {
                return StackManipulation.LegalTrivial.INSTANCE;
            }

            @Override
            public MethodDelegationBinder.MethodInvoker getMethodInvoker(TypeDescription instrumentedType) {
                return MethodDelegationBinder.MethodInvoker.Simple.INSTANCE;
            }

            @Override
            public String toString() {
                return "MethodDelegation.ImplementationDelegate.ForStaticMethod." + name();
            }
        }

        /**
         * An implementation applied on a static field.
         */
        class ForStaticField implements ImplementationDelegate {

            /**
             * The modifier to be assigned to a static field interceptor.
             */
            private static final int FIELD_MODIFIERS = Opcodes.ACC_PRIVATE | Opcodes.ACC_STATIC | Opcodes.ACC_SYNTHETIC;

            /**
             * The name prefix for the {@code static} field that is containing the delegation target.
             */
            private static final String PREFIX = "methodDelegate";

            /**
             * The name of the field that is containing the delegation target.
             */
            private final String fieldName;

            /**
             * The delegation target.
             */
            private final Object delegate;

            /**
             * Creates a new implementation for delegating to an instance that is stored in a {@code static} field.
             * The field name will be created randomly.
             *
             * @param delegate The actual delegation target.
             */
            public ForStaticField(Object delegate) {
                this(delegate, String.format("%s$%d", PREFIX, delegate.hashCode()));
            }

            /**
             * Creates a new implementation for delegating to an instance that is stored in a {@code static} field.
             *
             * @param delegate  The actual delegation target.
             * @param fieldName The name of the field for storing the delegate instance.
             */
            public ForStaticField(Object delegate, String fieldName) {
                this.delegate = delegate;
                this.fieldName = fieldName;
            }

            @Override
            public InstrumentedType prepare(InstrumentedType instrumentedType) {
                return instrumentedType
<<<<<<< HEAD
                        .withField(new FieldDescription.Token(fieldName,
                                Opcodes.ACC_PRIVATE | Opcodes.ACC_STATIC | Opcodes.ACC_SYNTHETIC,
                                new TypeDescription.ForLoadedType(delegate.getClass())))
=======
                        .withField(fieldName, new TypeDescription.ForLoadedType(delegate.getClass()), FIELD_MODIFIERS)
>>>>>>> 1d80a6e2
                        .withInitializer(LoadedTypeInitializer.ForStaticField.nonAccessible(fieldName, delegate));
            }

            @Override
            public StackManipulation getPreparingStackAssignment(TypeDescription instrumentedType) {
                return FieldAccess.forField(instrumentedType.getDeclaredFields().filter((named(fieldName))).getOnly()).getter();
            }

            @Override
            public MethodDelegationBinder.MethodInvoker getMethodInvoker(TypeDescription instrumentedType) {
                return new MethodDelegationBinder.MethodInvoker.Virtual(new TypeDescription.ForLoadedType(delegate.getClass()));
            }

            @Override
            public boolean equals(Object other) {
                return this == other || !(other == null || getClass() != other.getClass())
                        && delegate.equals(((ForStaticField) other).delegate)
                        && fieldName.equals(((ForStaticField) other).fieldName);
            }

            @Override
            public int hashCode() {
                return 31 * fieldName.hashCode() + delegate.hashCode();
            }

            @Override
            public String toString() {
                return "MethodDelegation.ImplementationDelegate.ForStaticField{" +
                        "fieldName='" + fieldName + '\'' +
                        ", delegate=" + delegate +
                        '}';
            }
        }

        /**
         * An implementation applied on an instance field.
         */
        class ForInstanceField implements ImplementationDelegate {

            /**
             * The name of the instance field that is containing the target of the method delegation.
             */
            private final String fieldName;

            /**
             * The type of the method delegation target.
             */
            private final TypeDescription fieldType;

            /**
             * Creates a new instance field implementation delegate.
             *
             * @param fieldType A description of the type that is the target of the implementation and thus also the
             *                  field type.
             * @param fieldName The name of the field.
             */
            public ForInstanceField(TypeDescription fieldType, String fieldName) {
                this.fieldType = fieldType;
                this.fieldName = fieldName;
            }

            @Override
            public InstrumentedType prepare(InstrumentedType instrumentedType) {
                return instrumentedType.withField(new FieldDescription.Token(fieldName, Opcodes.ACC_PUBLIC, fieldType));
            }

            @Override
            public StackManipulation getPreparingStackAssignment(TypeDescription instrumentedType) {
                return new StackManipulation.Compound(MethodVariableAccess.REFERENCE.loadOffset(0),
                        FieldAccess.forField(instrumentedType.getDeclaredFields().filter((named(fieldName))).getOnly()).getter());
            }

            @Override
            public MethodDelegationBinder.MethodInvoker getMethodInvoker(TypeDescription instrumentedType) {
                return new MethodDelegationBinder.MethodInvoker.Virtual(fieldType);
            }

            @Override
            public boolean equals(Object other) {
                return this == other || !(other == null || getClass() != other.getClass())
                        && fieldName.equals(((ForInstanceField) other).fieldName)
                        && fieldType.equals(((ForInstanceField) other).fieldType);
            }

            @Override
            public int hashCode() {
                return 31 * fieldName.hashCode() + fieldType.hashCode();
            }

            @Override
            public String toString() {
                return "MethodDelegation.ImplementationDelegate.ForInstanceField{" +
                        "fieldName='" + fieldName + '\'' +
                        ", fieldType=" + fieldType +
                        '}';
            }
        }

        /**
         * An implementation that creates new instances of a given type.
         */
        class ForConstruction implements ImplementationDelegate {

            /**
             * The type that is to be constructed.
             */
            private final TypeDescription typeDescription;

            /**
             * Creates a new constructor implementation.
             *
             * @param typeDescription The type to be constructed.
             */
            public ForConstruction(TypeDescription typeDescription) {
                this.typeDescription = typeDescription;
            }

            @Override
            public InstrumentedType prepare(InstrumentedType instrumentedType) {
                return instrumentedType;
            }

            @Override
            public StackManipulation getPreparingStackAssignment(TypeDescription instrumentedType) {
                return new StackManipulation.Compound(
                        TypeCreation.forType(typeDescription),
                        Duplication.SINGLE);
            }

            @Override
            public MethodDelegationBinder.MethodInvoker getMethodInvoker(TypeDescription instrumentedType) {
                return MethodDelegationBinder.MethodInvoker.Simple.INSTANCE;
            }

            @Override
            public boolean equals(Object other) {
                return this == other || !(other == null || getClass() != other.getClass())
                        && typeDescription.equals(((ForConstruction) other).typeDescription);
            }

            @Override
            public int hashCode() {
                return typeDescription.hashCode();
            }

            @Override
            public String toString() {
                return "MethodDelegation.ImplementationDelegate.ForConstruction{" +
                        "typeDescription=" + typeDescription +
                        '}';
            }
        }
    }

    /**
     * The appender for implementing a {@link net.bytebuddy.implementation.MethodDelegation}.
     */
    protected static class Appender implements ByteCodeAppender {

        /**
         * The stack manipulation that is responsible for loading a potential target instance onto the stack
         * on which the target method is invoked.
         */
        private final StackManipulation preparingStackAssignment;

        /**
         * The implementation target of this implementation.
         */
        private final Target implementationTarget;

        /**
         * The method candidates to consider for delegating the invocation to.
         */
        private final MethodList targetCandidates;

        /**
         * The method delegation binder processor which is responsible for implementing the method delegation.
         */
        private final MethodDelegationBinder.Processor processor;

        /**
         * Creates a new appender.
         *
         * @param preparingStackAssignment The stack manipulation that is responsible for loading a potential target
         *                                 instance onto the stack on which the target method is invoked.
         * @param implementationTarget     The implementation target of this implementation.
         * @param targetCandidates            The method candidates to consider for delegating the invocation to.
         * @param processor                The method delegation binder processor which is responsible for implementing
         *                                 the method delegation.
         */
        protected Appender(StackManipulation preparingStackAssignment,
                           Target implementationTarget,
                           MethodList targetCandidates,
                           MethodDelegationBinder.Processor processor) {
            this.preparingStackAssignment = preparingStackAssignment;
            this.implementationTarget = implementationTarget;
            this.targetCandidates = targetCandidates;
            this.processor = processor;
        }

        @Override
        public Size apply(MethodVisitor methodVisitor, Context implementationContext, MethodDescription instrumentedMethod) {
            StackManipulation.Size stackSize = new StackManipulation.Compound(
                    preparingStackAssignment,
                    processor.process(implementationTarget, instrumentedMethod, targetCandidates)
            ).apply(methodVisitor, implementationContext);
            return new Size(stackSize.getMaximalSize(), instrumentedMethod.getStackSize());
        }

        @Override
        public boolean equals(Object other) {
            if (this == other) return true;
            if (other == null || getClass() != other.getClass()) return false;
            Appender that = (Appender) other;
            return implementationTarget.equals(that.implementationTarget)
                    && preparingStackAssignment.equals(that.preparingStackAssignment)
                    && processor.equals(that.processor)
                    && targetCandidates.equals(that.targetCandidates);
        }

        @Override
        public int hashCode() {
            int result = preparingStackAssignment.hashCode();
            result = 31 * result + implementationTarget.hashCode();
            result = 31 * result + targetCandidates.hashCode();
            result = 31 * result + processor.hashCode();
            return result;
        }

        @Override
        public String toString() {
            return "MethodDelegation.Appender{" +
                    "preparingStackAssignment=" + preparingStackAssignment +
                    ", implementationTarget=" + implementationTarget +
                    ", targetCandidates=" + targetCandidates +
                    ", processor=" + processor +
                    '}';
        }
    }
}<|MERGE_RESOLUTION|>--- conflicted
+++ resolved
@@ -178,11 +178,7 @@
     /**
      * A list of methods to be considered as target by this method delegation.
      */
-<<<<<<< HEAD
-    private final MethodList<?> targetMethodCandidates;
-=======
-    private final MethodList targetCandidates;
->>>>>>> 1d80a6e2
+    private final MethodList<?> targetCandidates;
 
     /**
      * Creates a new method delegation.
@@ -193,7 +189,7 @@
      * @param terminationHandler     The termination handler to apply.
      * @param ambiguityResolver      The ambiguity resolver to use by this method delegator.
      * @param assigner               The assigner to be supplied by this method delegator.
-     * @param targetCandidates A list of methods that should be considered as possible binding targets by
+     * @param targetCandidates       A list of methods that should be considered as possible binding targets by
      *                               this method delegator.
      */
     protected MethodDelegation(ImplementationDelegate implementationDelegate,
@@ -202,11 +198,7 @@
                                TargetMethodAnnotationDrivenBinder.TerminationHandler terminationHandler,
                                MethodDelegationBinder.AmbiguityResolver ambiguityResolver,
                                Assigner assigner,
-<<<<<<< HEAD
-                               MethodList<?> targetMethodCandidates) {
-=======
-                               MethodList targetCandidates) {
->>>>>>> 1d80a6e2
+                               MethodList<?> targetCandidates) {
         this.implementationDelegate = implementationDelegate;
         this.parameterBinders = parameterBinders;
         this.defaultsProvider = defaultsProvider;
@@ -619,17 +611,11 @@
 
     @Override
     public ByteCodeAppender appender(Target implementationTarget) {
-<<<<<<< HEAD
-        MethodList<?> methodList = this.targetMethodCandidates.filter(isVisibleTo(implementationTarget.getTypeDescription()));
-        if (methodList.size() == 0) {
-            throw new IllegalStateException("No bindable method is visible to " + implementationTarget.getTypeDescription());
-        }
-=======
->>>>>>> 1d80a6e2
         return new Appender(implementationDelegate.getPreparingStackAssignment(implementationTarget.getTypeDescription()),
                 implementationTarget,
                 targetCandidates,
-                new MethodDelegationBinder.Processor(new TargetMethodAnnotationDrivenBinder(parameterBinders,
+                new MethodDelegationBinder.Processor(new TargetMethodAnnotationDrivenBinder(
+                        parameterBinders,
                         defaultsProvider,
                         terminationHandler,
                         assigner,
@@ -786,13 +772,7 @@
             @Override
             public InstrumentedType prepare(InstrumentedType instrumentedType) {
                 return instrumentedType
-<<<<<<< HEAD
-                        .withField(new FieldDescription.Token(fieldName,
-                                Opcodes.ACC_PRIVATE | Opcodes.ACC_STATIC | Opcodes.ACC_SYNTHETIC,
-                                new TypeDescription.ForLoadedType(delegate.getClass())))
-=======
-                        .withField(fieldName, new TypeDescription.ForLoadedType(delegate.getClass()), FIELD_MODIFIERS)
->>>>>>> 1d80a6e2
+                        .withField(new FieldDescription.Token(fieldName, FIELD_MODIFIERS, new TypeDescription.ForLoadedType(delegate.getClass())))
                         .withInitializer(LoadedTypeInitializer.ForStaticField.nonAccessible(fieldName, delegate));
             }
 
@@ -979,7 +959,7 @@
          * @param preparingStackAssignment The stack manipulation that is responsible for loading a potential target
          *                                 instance onto the stack on which the target method is invoked.
          * @param implementationTarget     The implementation target of this implementation.
-         * @param targetCandidates            The method candidates to consider for delegating the invocation to.
+         * @param targetCandidates         The method candidates to consider for delegating the invocation to.
          * @param processor                The method delegation binder processor which is responsible for implementing
          *                                 the method delegation.
          */
