--- conflicted
+++ resolved
@@ -41,10 +41,7 @@
 import net.bytebuddy.utility.CompoundList;
 import net.bytebuddy.utility.FileSystem;
 import net.bytebuddy.utility.nullability.MaybeNull;
-<<<<<<< HEAD
-=======
 import net.bytebuddy.utility.visitor.ContextClassVisitor;
->>>>>>> 71e89b9c
 import org.objectweb.asm.ClassVisitor;
 import org.objectweb.asm.Opcodes;
 
@@ -1406,10 +1403,6 @@
         @SuppressWarnings("overloads")
         RecordComponentDefinition<T> recordComponent(LatentMatcher<? super RecordComponentDescription> matcher);
 
-        ClassVisitor wrap(ClassVisitor classVisitor);
-
-        ClassVisitor wrap(ClassVisitor classVisitor, TypePool typePool);
-
         /**
          * Wraps a class visitor with the configuration that is represented by this dynamic type builder, using a
          * default {@link TypePool}. A wrapper might not apply all features that are normally applied by Byte
@@ -3970,14 +3963,6 @@
                  */
                 public RecordComponentDefinition<U> recordComponent(LatentMatcher<? super RecordComponentDescription> matcher) {
                     return materialize().recordComponent(matcher);
-                }
-
-                public ClassVisitor wrap(ClassVisitor classVisitor) {
-                    return materialize().wrap(classVisitor);
-                }
-
-                public ClassVisitor wrap(ClassVisitor classVisitor, TypePool typePool) {
-                    return materialize().wrap(classVisitor, typePool);
                 }
 
                 /**
