/*
 * Copyright 2014 - Present Rafael Winterhalter
 *
 * Licensed under the Apache License, Version 2.0 (the "License");
 * you may not use this file except in compliance with the License.
 * You may obtain a copy of the License at
 *
 *     http://www.apache.org/licenses/LICENSE-2.0
 *
 * Unless required by applicable law or agreed to in writing, software
 * distributed under the License is distributed on an "AS IS" BASIS,
 * WITHOUT WARRANTIES OR CONDITIONS OF ANY KIND, either express or implied.
 * See the License for the specific language governing permissions and
 * limitations under the License.
 */
package net.bytebuddy.dynamic;

import edu.umd.cs.findbugs.annotations.SuppressFBWarnings;
import net.bytebuddy.agent.builder.AgentBuilder;
import net.bytebuddy.build.AccessControllerPlugin;
import net.bytebuddy.build.HashCodeAndEqualsPlugin;
import net.bytebuddy.description.NamedElement;
import net.bytebuddy.description.type.TypeDescription;
import net.bytebuddy.dynamic.loading.ClassLoadingStrategy;
import net.bytebuddy.utility.JavaModule;
import net.bytebuddy.utility.JavaType;
import net.bytebuddy.utility.StreamDrainer;
import net.bytebuddy.utility.dispatcher.JavaDispatcher;

import javax.annotation.Nullable;
import java.io.*;
import java.lang.instrument.ClassFileTransformer;
import java.lang.instrument.Instrumentation;
import java.lang.instrument.UnmodifiableClassException;
import java.lang.ref.WeakReference;
import java.lang.reflect.Field;
import java.lang.reflect.Method;
import java.net.URL;
import java.net.URLClassLoader;
import java.security.PrivilegedAction;
import java.security.ProtectionDomain;
import java.util.*;
import java.util.jar.JarFile;
import java.util.regex.Pattern;
import java.util.zip.ZipEntry;
import java.util.zip.ZipFile;

import static net.bytebuddy.matcher.ElementMatchers.isChildOf;

/**
 * Locates a class file or its byte array representation when it is given its type description.
 */
public interface ClassFileLocator extends Closeable {

    /**
     * The file extension for a Java class file.
     */
    String CLASS_FILE_EXTENSION = ".class";

    /**
     * Locates the class file for a given type and returns the binary data of the class file.
     *
     * @param name The name of the type to locate a class file representation for.
     * @return Any binary representation of the type which might be illegal.
     * @throws java.io.IOException If reading a class file causes an error.
     */
    Resolution locate(String name) throws IOException;

    /**
     * Represents a class file as binary data.
     */
    interface Resolution {

        /**
         * Checks if this binary representation is valid.
         *
         * @return {@code true} if this binary representation is valid.
         */
        boolean isResolved();

        /**
         * Finds the data of this binary representation. Calling this method is only legal for resolved instances.
         * For non-resolved instances, an exception is thrown.
         *
         * @return The requested binary data. The returned array must not be altered.
         */
        byte[] resolve();

        /**
         * A canonical representation of an illegal binary representation.
         */
        @HashCodeAndEqualsPlugin.Enhance
        class Illegal implements Resolution {

            /**
             * The name of the unresolved class file.
             */
            private final String typeName;

            /**
             * Creates an illegal resolution for a class file.
             *
             * @param typeName The name of the unresolved class file.
             */
            public Illegal(String typeName) {
                this.typeName = typeName;
            }

            /**
             * {@inheritDoc}
             */
            public boolean isResolved() {
                return false;
            }

            /**
             * {@inheritDoc}
             */
            public byte[] resolve() {
                throw new IllegalStateException("Could not locate class file for " + typeName);
            }
        }

        /**
         * Represents a byte array as binary data.
         */
        @HashCodeAndEqualsPlugin.Enhance
        class Explicit implements Resolution {

            /**
             * The represented data.
             */
            private final byte[] binaryRepresentation;

            /**
             * Creates a new explicit resolution of a given array of binary data.
             *
             * @param binaryRepresentation The binary data to represent. The array must not be modified.
             */
            @SuppressFBWarnings(value = "EI_EXPOSE_REP2", justification = "The array is not to be modified by contract")
            public Explicit(byte[] binaryRepresentation) {
                this.binaryRepresentation = binaryRepresentation;
            }

            /**
             * {@inheritDoc}
             */
            public boolean isResolved() {
                return true;
            }

            /**
             * {@inheritDoc}
             */
            @SuppressFBWarnings(value = "EI_EXPOSE_REP", justification = "The array is not to be modified by contract")
            public byte[] resolve() {
                return binaryRepresentation;
            }
        }
    }

    /**
     * A class file locator that cannot locate any class files.
     */
    enum NoOp implements ClassFileLocator {

        /**
         * The singleton instance.
         */
        INSTANCE;

        /**
         * {@inheritDoc}
         */
        public Resolution locate(String name) {
            return new Resolution.Illegal(name);
        }

        /**
         * {@inheritDoc}
         */
        public void close() {
            /* do nothing */
        }
    }

    /**
     * A simple class file locator that returns class files from a selection of given types.
     */
    @HashCodeAndEqualsPlugin.Enhance
    class Simple implements ClassFileLocator {

        /**
         * The class files that are known to this class file locator mapped by their type name.
         */
        private final Map<String, byte[]> classFiles;

        /**
         * Creates a new simple class file locator.
         *
         * @param classFiles The class files that are known to this class file locator mapped by their type name.
         */
        public Simple(Map<String, byte[]> classFiles) {
            this.classFiles = classFiles;
        }

        /**
         * Creates a class file locator for a single known type.
         *
         * @param typeName             The name of the type.
         * @param binaryRepresentation The binary representation of the type.
         * @return An appropriate class file locator.
         */
        public static ClassFileLocator of(String typeName, byte[] binaryRepresentation) {
            return new Simple(Collections.singletonMap(typeName, binaryRepresentation));
        }

        /**
         * Creates a class file locator that represents all types of a dynamic type.
         *
         * @param dynamicType The dynamic type to represent.
         * @return A class file locator representing the dynamic type's types.
         */
        public static ClassFileLocator of(DynamicType dynamicType) {
            return of(dynamicType.getAllTypes());
        }

        /**
         * Creates a class file locator that represents all types of a dynamic type.
         *
         * @param binaryRepresentations The binary representation of all types.
         * @return A class file locator representing the dynamic type's types.
         */
        public static ClassFileLocator of(Map<TypeDescription, byte[]> binaryRepresentations) {
            Map<String, byte[]> classFiles = new HashMap<String, byte[]>();
            for (Map.Entry<TypeDescription, byte[]> entry : binaryRepresentations.entrySet()) {
                classFiles.put(entry.getKey().getName(), entry.getValue());
            }
            return new Simple(classFiles);
        }

        /**
         * Creates a class file locator of a map of resources where class files are mapped by their path and file extension.
         *
         * @param binaryRepresentations A map of resource names to their binary representation.
         * @return A class file locator that finds class files within the map.
         */
        public static ClassFileLocator ofResources(Map<String, byte[]> binaryRepresentations) {
            Map<String, byte[]> classFiles = new HashMap<String, byte[]>();
            for (Map.Entry<String, byte[]> entry : binaryRepresentations.entrySet()) {
                if (entry.getKey().endsWith(CLASS_FILE_EXTENSION)) {
                    classFiles.put(entry.getKey().substring(0, entry.getKey().length() - CLASS_FILE_EXTENSION.length()).replace('/', '.'), entry.getValue());
                }
            }
            return new Simple(classFiles);
        }

        /**
         * {@inheritDoc}
         */
        public Resolution locate(String name) {
            byte[] binaryRepresentation = classFiles.get(name);
            return binaryRepresentation == null
                    ? new Resolution.Illegal(name)
                    : new Resolution.Explicit(binaryRepresentation);
        }

        /**
         * {@inheritDoc}
         */
        public void close() {
            /* do nothing */
        }
    }

    /**
     * <p>
     * A class file locator that queries a class loader for binary representations of class files.
     * </p>
     * <p>
     * <b>Important</b>: Even when calling {@link Closeable#close()} on this class file locator, no underlying
     * class loader is closed if it implements the {@link Closeable} interface as this is typically not intended.
     * </p>
     */
    @HashCodeAndEqualsPlugin.Enhance
    class ForClassLoader implements ClassFileLocator {

        /**
         * A class loader that does not define resources of its own but allows querying for resources supplied by the boot loader.
         */
        private static final ClassLoader BOOT_LOADER_PROXY = doPrivileged(BootLoaderProxyCreationAction.INSTANCE);

        /**
         * The class loader to query.
         */
        private final ClassLoader classLoader;

        /**
         * Creates a new class file locator for the given class loader.
         *
         * @param classLoader The class loader to query which must not be the bootstrap class loader, i.e. {@code null}.
         */
        protected ForClassLoader(ClassLoader classLoader) {
            this.classLoader = classLoader;
        }

        /**
         * A proxy for {@code java.security.AccessController#doPrivileged} that is activated if available.
         *
         * @param action The action to execute from a privileged context.
         * @param <T>    The type of the action's resolved value.
         * @return The action's resolved value.
         */
        @AccessControllerPlugin.Enhance
        private static <T> T doPrivileged(PrivilegedAction<T> action) {
            return action.run();
        }

        /**
         * Creates a class file locator that queries the system class loader.
         *
         * @return A class file locator that queries the system class loader.
         */
        public static ClassFileLocator ofSystemLoader() {
            return new ForClassLoader(ClassLoader.getSystemClassLoader());
        }

        /**
         * Creates a class file locator that queries the plaform class loader or the extension class loader if the
         * current VM is not at least of version 9.
         *
         * @return A class file locator that queries the plaform class loader or the extension class loader.
         */
        public static ClassFileLocator ofPlatformLoader() {
            return of(ClassLoader.getSystemClassLoader().getParent());
        }

        /**
         * Creates a class file locator that queries the boot loader.
         *
         * @return A class file locator that queries the boot loader.
         */
        public static ClassFileLocator ofBootLoader() {
            return new ForClassLoader(BOOT_LOADER_PROXY);
        }

        /**
         * Creates a class file locator for a given class loader.
         *
         * @param classLoader The class loader to be used which might be {@code null} to represent the bootstrap loader.
         * @return A corresponding source locator.
         */
        public static ClassFileLocator of(@Nullable ClassLoader classLoader) {
            return new ForClassLoader(classLoader == null
                    ? BOOT_LOADER_PROXY
                    : classLoader);
        }

        /**
         * Attempts to create a binary representation of a loaded type by requesting data from its
         * {@link java.lang.ClassLoader}.
         *
         * @param type The type of interest.
         * @return The binary representation of the supplied type.
         */
        public static byte[] read(Class<?> type) {
            try {
                ClassLoader classLoader = type.getClassLoader();
                return locate(classLoader == null
                        ? BOOT_LOADER_PROXY
                        : classLoader, TypeDescription.ForLoadedType.getName(type)).resolve();
            } catch (IOException exception) {
                throw new IllegalStateException("Cannot read class file for " + type, exception);
            }
        }

        /**
         * Attempts to create a binary representation of several loaded types by requesting
         * data from their respective {@link java.lang.ClassLoader}s.
         *
         * @param type The types of interest.
         * @return A mapping of the supplied types to their binary representation.
         */
        public static Map<Class<?>, byte[]> read(Class<?>... type) {
            return read(Arrays.asList(type));
        }

        /**
         * Attempts to create a binary representation of several loaded types by requesting
         * data from their respective {@link java.lang.ClassLoader}s.
         *
         * @param types The types of interest.
         * @return A mapping of the supplied types to their binary representation.
         */
        public static Map<Class<?>, byte[]> read(Collection<? extends Class<?>> types) {
            Map<Class<?>, byte[]> result = new HashMap<Class<?>, byte[]>();
            for (Class<?> type : types) {
                result.put(type, read(type));
            }
            return result;
        }

        /**
         * Attempts to create a binary representation of several loaded types by requesting
         * data from their respective {@link java.lang.ClassLoader}s.
         *
         * @param type The types of interest.
         * @return A mapping of the supplied types' names to their binary representation.
         */
        public static Map<String, byte[]> readToNames(Class<?>... type) {
            return readToNames(Arrays.asList(type));
        }

        /**
         * Attempts to create a binary representation of several loaded types by requesting
         * data from their respective {@link java.lang.ClassLoader}s.
         *
         * @param types The types of interest.
         * @return A mapping of the supplied types' names to their binary representation.
         */
        public static Map<String, byte[]> readToNames(Collection<? extends Class<?>> types) {
            Map<String, byte[]> result = new HashMap<String, byte[]>();
            for (Class<?> type : types) {
                result.put(type.getName(), read(type));
            }
            return result;
        }

        /**
         * {@inheritDoc}
         */
        public Resolution locate(String name) throws IOException {
            return locate(classLoader, name);
        }

        /**
         * {@inheritDoc}
         */
        public void close() {
            /* do nothing */
        }

        /**
         * Locates the class file for the supplied type by requesting a resource from the class loader.
         *
         * @param classLoader The class loader to query.
         * @param name        The name of the type for which to locate a class file.
         * @return A resolution for the class file.
         * @throws IOException If reading the class file causes an exception.
         */
        protected static Resolution locate(ClassLoader classLoader, String name) throws IOException {
            InputStream inputStream = classLoader.getResourceAsStream(name.replace('.', '/') + CLASS_FILE_EXTENSION);
            if (inputStream != null) {
                try {
                    return new Resolution.Explicit(StreamDrainer.DEFAULT.drain(inputStream));
                } finally {
                    inputStream.close();
                }
            } else {
                return new Resolution.Illegal(name);
            }
        }

        /**
         * A privileged action for creating a proxy class loader for the boot class loader.
         */
        protected enum BootLoaderProxyCreationAction implements PrivilegedAction<ClassLoader> {

            /**
             * The singleton instance.
             */
            INSTANCE;

            /**
             * {@inheritDoc}
             */
            public ClassLoader run() {
                return new URLClassLoader(new URL[0], ClassLoadingStrategy.BOOTSTRAP_LOADER);
            }
        }

        /**
         * <p>
         * A class file locator that queries a class loader for binary representations of class files.
         * The class loader is only weakly referenced.
         * </p>
         * <p>
         * <b>Important</b>: Even when calling {@link Closeable#close()} on this class file locator, no underlying
         * class loader is closed if it implements the {@link Closeable} interface as this is typically not intended.
         * </p>
         */
        public static class WeaklyReferenced extends WeakReference<ClassLoader> implements ClassFileLocator {

            /**
             * The represented class loader's hash code.
             */
            private final int hashCode;

            /**
             * Creates a class file locator for a class loader that is weakly referenced.
             *
             * @param classLoader The class loader to represent.
             */
            protected WeaklyReferenced(ClassLoader classLoader) {
                super(classLoader);
                hashCode = System.identityHashCode(classLoader);
            }

            /**
             * Creates a class file locator for a given class loader. If the class loader is not the bootstrap
             * class loader or the system class loader which cannot be collected, the class loader is only weakly
             * referenced.
             *
             * @param classLoader The class loader to be used. If this class loader represents the bootstrap class
             *                    loader which is represented by the {@code null} value, this system class loader
             *                    is used instead.
             * @return A corresponding source locator.
             */
            public static ClassFileLocator of(@Nullable ClassLoader classLoader) {
                return classLoader == null || classLoader == ClassLoader.getSystemClassLoader() || classLoader == ClassLoader.getSystemClassLoader().getParent()
                        ? ForClassLoader.of(classLoader)
                        : new WeaklyReferenced(classLoader);
            }

            /**
             * {@inheritDoc}
             */
            public Resolution locate(String name) throws IOException {
                ClassLoader classLoader = get();
                return classLoader == null
                        ? new Resolution.Illegal(name)
                        : ForClassLoader.locate(classLoader, name);
            }

            /**
             * {@inheritDoc}
             */
            public void close() {
                /* do nothing */
            }

            @Override
            public int hashCode() {
                return hashCode;
            }

            @Override
            public boolean equals(Object other) {
                if (this == other) {
                    return true;
                } else if (other == null || getClass() != other.getClass()) {
                    return false;
                }
                WeaklyReferenced weaklyReferenced = (WeaklyReferenced) other;
                ClassLoader classLoader = weaklyReferenced.get();
                return classLoader != null && get() == classLoader;
            }
        }
    }

    /**
     * <p>
     * A class file locator that locates class files by querying a Java module's {@code getResourceAsStream} method.
     * </p>
     * <p>
     * <b>Important</b>: Even when calling {@link Closeable#close()} on this class file locator, no underlying
     * class loader is closed if it implements the {@link Closeable} interface as this is typically not intended.
     * </p>
     */
    @HashCodeAndEqualsPlugin.Enhance
    class ForModule implements ClassFileLocator {

        /**
         * An empty array that can be used to indicate no arguments to avoid an allocation on a reflective call.
         */
        private static final Object[] NO_ARGUMENT = new Object[0];

        /**
         * The represented Java module.
         */
        private final JavaModule module;

        /**
         * Creates a new class file locator for a Java module.
         *
         * @param module The represented Java module.
         */
        protected ForModule(JavaModule module) {
            this.module = module;
        }

        /**
         * Returns a class file locator that exposes all class files of the boot module layer. This class file locator is only available
         * on virtual machines of version 9 or later. On earlier versions, the returned class file locator does not locate any resources.
         *
         * @return A class file locator that locates classes of the boot layer.
         */
        @SuppressFBWarnings(value = "REC_CATCH_EXCEPTION", justification = "Exception should always be wrapped for clarity")
        public static ClassFileLocator ofBootLayer() {
            try {
                Map<String, ClassFileLocator> bootModules = new HashMap<String, ClassFileLocator>();
                Class<?> layerType = Class.forName("java.lang.ModuleLayer");
                Method getPackages = JavaType.MODULE.load().getMethod("getPackages");
                for (Object rawModule : (Set<?>) layerType.getMethod("modules").invoke(layerType.getMethod("boot").invoke(null))) {
                    ClassFileLocator classFileLocator = ForModule.of(JavaModule.of(rawModule));
                    for (Object packageName : (Set<?>) getPackages.invoke(rawModule, NO_ARGUMENT)) {
                        bootModules.put((String) packageName, classFileLocator);
                    }
                }
                return new PackageDiscriminating(bootModules);
            } catch (Exception exception) {
                throw new IllegalStateException("Cannot process boot layer", exception);
            }
        }

        /**
         * Returns a class file locator for the provided module. If the provided module is not named, class files are located via this
         * unnamed module's class loader.
         *
         * @param module The module to create a class file locator for.
         * @return An appropriate class file locator.
         */
        public static ClassFileLocator of(JavaModule module) {
            return module.isNamed()
                    ? new ForModule(module)
                    : ForClassLoader.of(module.getClassLoader());
        }

        /**
         * {@inheritDoc}
         */
        public Resolution locate(String name) throws IOException {
            return locate(module, name);
        }

        /**
         * Creates a resolution for a Java module's class files.
         *
         * @param module   The Java module to query.
         * @param typeName The name of the type being queried.
         * @return A resolution for the query.
         * @throws IOException If an I/O exception was thrown.
         */
        protected static Resolution locate(JavaModule module, String typeName) throws IOException {
            InputStream inputStream = module.getResourceAsStream(typeName.replace('.', '/') + CLASS_FILE_EXTENSION);
            if (inputStream != null) {
                try {
                    return new Resolution.Explicit(StreamDrainer.DEFAULT.drain(inputStream));
                } finally {
                    inputStream.close();
                }
            } else {
                return new Resolution.Illegal(typeName);
            }
        }

        /**
         * {@inheritDoc}
         */
        public void close() {
            /* do nothing */
        }

        /**
         * <p>
         * A class file locator for a Java module that only references this module weakly. If a module was garbage collected,
         * this class file locator only returns unresolved resolutions.
         * </p>
         * <p>
         * <b>Important</b>: Even when calling {@link Closeable#close()} on this class file locator, no underlying
         * class loader is closed if it implements the {@link Closeable} interface as this is typically not intended.
         * </p>
         */
        public static class WeaklyReferenced extends WeakReference<Object> implements ClassFileLocator {

            /**
             * The represented module's hash code.
             */
            private final int hashCode;

            /**
             * Creates a class file locator for a Java module that is weakly referenced.
             *
             * @param module The raw Java module to represent.
             */
            protected WeaklyReferenced(Object module) {
                super(module);
                hashCode = System.identityHashCode(module);
            }

            /**
             * Creates a class file locator for a Java module where the module is referenced weakly. If the module is not named, the module's class loader
             * is represented instead. Module's of the boot layer are not referenced weakly.
             *
             * @param module The Java module to represent.
             * @return A suitable class file locator.
             */
            public static ClassFileLocator of(JavaModule module) {
                if (module.isNamed()) {
                    return module.getClassLoader() == null || module.getClassLoader() == ClassLoader.getSystemClassLoader() || module.getClassLoader() == ClassLoader.getSystemClassLoader().getParent()
                            ? new ForModule(module)
                            : new WeaklyReferenced(module.unwrap());
                } else {
                    return ForClassLoader.WeaklyReferenced.of(module.getClassLoader());
                }
            }

            /**
             * {@inheritDoc}
             */
            public Resolution locate(String name) throws IOException {
                Object module = get();
                return module == null
                        ? new Resolution.Illegal(name)
                        : ForModule.locate(JavaModule.of(module), name);
            }

            /**
             * {@inheritDoc}
             */
            public void close() {
                /* do nothing */
            }

            /**
             * {@inheritDoc}
             */
            public int hashCode() {
                return hashCode;
            }

            /**
             * {@inheritDoc}
             */
            public boolean equals(Object other) {
                if (this == other) {
                    return true;
                } else if (other == null || getClass() != other.getClass()) {
                    return false;
                }
                WeaklyReferenced weaklyReferenced = (WeaklyReferenced) other;
                Object module = weaklyReferenced.get();
                return module != null && get() == module;
            }
        }
    }

    /**
     * A class file locator that locates classes within a Java <i>jar</i> file.
     */
    @HashCodeAndEqualsPlugin.Enhance
    class ForJarFile implements ClassFileLocator {

        /**
         * A list of potential locations of the runtime jar for different platforms.
         */
        private static final List<String> RUNTIME_LOCATIONS = Arrays.asList("lib/rt.jar", "../lib/rt.jar", "../Classes/classes.jar");

        /**
         * The jar file to read from.
         */
        private final JarFile jarFile;

        /**
         * Creates a new class file locator for the given jar file.
         *
         * @param jarFile The jar file to read from.
         */
        public ForJarFile(JarFile jarFile) {
            this.jarFile = jarFile;
        }

        /**
         * Creates a new class file locator for the given jar file.
         *
         * @param file The jar file to read from.
         * @return A class file locator for the jar file.
         * @throws IOException If an I/O exception is thrown.
         */
        public static ClassFileLocator of(File file) throws IOException {
            return new ForJarFile(new JarFile(file));
        }

        /**
         * Resolves a class file locator for the class path that reads class files directly from the file system. The resulting
         * class file locator does not imply classes on the boot path.
         *
         * @return A class file locator for the class path.
         * @throws IOException If an I/O exception occurs.
         */
        public static ClassFileLocator ofClassPath() throws IOException {
            return ofClassPath(System.getProperty("java.class.path"));
        }

        /**
         * <p>
         * Resolves a class file locator for the class path that reads class files directly from the file system.
         * </p>
         * <p>
         * <b>Note</b>: The resulting class file locator does not include classes of the bootstrap class loader.
         * </p>
         *
         * @param classPath The class path to scan with the elements separated by {@code path.separator}.
         * @return A class file locator for the class path.
         * @throws IOException If an I/O exception occurs.
         */
        public static ClassFileLocator ofClassPath(String classPath) throws IOException {
            List<ClassFileLocator> classFileLocators = new ArrayList<ClassFileLocator>();
            for (String element : Pattern.compile(System.getProperty("path.separator"), Pattern.LITERAL).split(classPath)) {
                File file = new File(element);
                if (file.isDirectory()) {
                    classFileLocators.add(new ForFolder(file));
                } else if (file.isFile()) {
                    classFileLocators.add(of(file));
                }
            }
            return new Compound(classFileLocators);
        }

        /**
         * Resolves a class file locator for the runtime jar. If such a file does not exist or cannot be located, a runtime exception is thrown.
         *
         * @return A class file locator for the runtime jar, if available.
         * @throws IOException If an I/O exception occurs.
         */
        public static ClassFileLocator ofRuntimeJar() throws IOException {
            String javaHome = System.getProperty("java.home").replace('\\', '/');
            File runtimeJar = null;
            for (String location : RUNTIME_LOCATIONS) {
                File candidate = new File(javaHome, location);
                if (candidate.isFile()) {
                    runtimeJar = candidate;
                    break;
                }
            }
            if (runtimeJar == null) {
                throw new IllegalStateException("Runtime jar does not exist in " + javaHome + " for any of " + RUNTIME_LOCATIONS);
            }
            return of(runtimeJar);
        }

        /**
         * {@inheritDoc}
         */
        public Resolution locate(String name) throws IOException {
            ZipEntry zipEntry = jarFile.getEntry(name.replace('.', '/') + CLASS_FILE_EXTENSION);
            if (zipEntry == null) {
                return new Resolution.Illegal(name);
            } else {
                InputStream inputStream = jarFile.getInputStream(zipEntry);
                try {
                    return new Resolution.Explicit(StreamDrainer.DEFAULT.drain(inputStream));
                } finally {
                    inputStream.close();
                }
            }
        }

        /**
         * {@inheritDoc}
         */
        public void close() throws IOException {
            jarFile.close();
        }
    }

    /**
     * A class file locator that locates classes within a Java <i>jmod</i> file. This class file locator should not be used
     * for reading modular jar files for which {@link ForJarFile} is appropriate.
     */
    @HashCodeAndEqualsPlugin.Enhance
    class ForModuleFile implements ClassFileLocator {

        /**
         * The file extension of a modular Java package.
         */
        private static final String JMOD_FILE_EXTENSION = ".jmod";

        /**
         * A list of potential locations of the boot path for different platforms.
         */
        private static final List<String> BOOT_LOCATIONS = Arrays.asList("jmods", "../jmods", "modules");

        /**
         * The represented jmod file.
         */
        private final ZipFile zipFile;

        /**
         * Creates a new class file locator for a jmod file.
         *
         * @param zipFile The represented jmod file.
         */
        public ForModuleFile(ZipFile zipFile) {
            this.zipFile = zipFile;
        }

        /**
         * Creates a new class file locator for this VM's boot module path.
         *
         * @return A class file locator for this VM's boot module path.
         * @throws IOException If an I/O error occurs.
         */
        public static ClassFileLocator ofBootPath() throws IOException {
            String javaHome = System.getProperty("java.home").replace('\\', '/');
            File bootPath = null;
            for (String location : BOOT_LOCATIONS) {
                File candidate = new File(javaHome, location);
                if (candidate.isDirectory()) {
                    bootPath = candidate;
                    break;
                }
            }
            if (bootPath == null) {
                throw new IllegalStateException("Boot modules do not exist in " + javaHome + " for any of " + BOOT_LOCATIONS);
            }
            return ofBootPath(bootPath);
        }

        /**
         * Creates a new class file locator for a Java boot module path.
         *
         * @param bootPath The boot path folder.
         * @return A class file locator for this VMs boot module path.
         * @throws IOException If an I/O error occurs.
         */
        public static ClassFileLocator ofBootPath(File bootPath) throws IOException {
            File[] module = bootPath.listFiles();
            if (module == null) {
                return NoOp.INSTANCE;
            }
            List<ClassFileLocator> classFileLocators = new ArrayList<ClassFileLocator>(module.length);
            for (File aModule : module) {
                if (aModule.isFile()) {
                    classFileLocators.add(of(aModule));
                } else if (aModule.isDirectory()) { // Relevant for locally built OpenJDK.
                    classFileLocators.add(new ForFolder(aModule));
                }
            }
            return new Compound(classFileLocators);
        }

        /**
         * <p>
         * Resolves a class file locator for this VM's Java module path that reads class files directly from the file system.
         * </p>
         * <p>
         * <b>Note</b>: The resulting class file locator does not include classes of the bootstrap class loader.
         * </p>
         *
         * @return A class file locator for the class path.
         * @throws IOException If an I/O exception occurs.
         */
        public static ClassFileLocator ofModulePath() throws IOException {
            String modulePath = System.getProperty("jdk.module.path");
            return modulePath == null
                    ? NoOp.INSTANCE
                    : ofModulePath(modulePath);
        }

        /**
         * <p>
         * Resolves a class file locator for a Java module path that reads class files directly from the file system. All
         * elements of the module path are resolved relative to this VM's {@code user.dir}.
         * </p>
         * <p>
         * <b>Note</b>: The resulting class file locator does not include classes of the bootstrap class loader.
         * </p>
         *
         * @param modulePath The module path to scan with the elements separated by {@code path.separator}.
         * @return A class file locator for the class path.
         * @throws IOException If an I/O exception occurs.
         */
        public static ClassFileLocator ofModulePath(String modulePath) throws IOException {
            return ofModulePath(modulePath, System.getProperty("user.dir"));
        }

        /**
         * <p>
         * Resolves a class file locator for a Java module path that reads class files directly from the file system.
         * </p>
         * <p>
         * <b>Note</b>: The resulting class file locator does not include classes of the bootstrap class loader.
         * </p>
         *
         * @param modulePath The module path to scan with the elements separated by {@code path.separator}.
         * @param baseFolder The relative location of the elements on the module path.
         * @return A class file locator for the class path.
         * @throws IOException If an I/O exception occurs.
         */
        public static ClassFileLocator ofModulePath(String modulePath, String baseFolder) throws IOException {
            List<ClassFileLocator> classFileLocators = new ArrayList<ClassFileLocator>();
            for (String element : Pattern.compile(System.getProperty("path.separator"), Pattern.LITERAL).split(modulePath)) {
                File file = new File(baseFolder, element);
                if (file.isDirectory()) {
                    File[] module = file.listFiles();
                    if (module != null) {
                        for (File aModule : module) {
                            if (aModule.isDirectory()) {
                                classFileLocators.add(new ForFolder(aModule));
                            } else if (aModule.isFile()) {
                                classFileLocators.add(aModule.getName().endsWith(JMOD_FILE_EXTENSION)
                                        ? of(aModule)
                                        : ForJarFile.of(aModule));
                            }
                        }
                    }
                } else if (file.isFile()) {
                    classFileLocators.add(file.getName().endsWith(JMOD_FILE_EXTENSION)
                            ? of(file)
                            : ForJarFile.of(file));
                }
            }
            return new Compound(classFileLocators);
        }

        /**
         * Returns a class file locator for the given module file.
         *
         * @param file The module file.
         * @return A class file locator for the given module
         * @throws IOException If an I/O error occurs.
         */
        public static ClassFileLocator of(File file) throws IOException {
            return new ForModuleFile(new ZipFile(file));
        }

        /**
         * {@inheritDoc}
         */
        public Resolution locate(String name) throws IOException {
            ZipEntry zipEntry = zipFile.getEntry("classes/" + name.replace('.', '/') + CLASS_FILE_EXTENSION);
            if (zipEntry == null) {
                return new Resolution.Illegal(name);
            } else {
                InputStream inputStream = zipFile.getInputStream(zipEntry);
                try {
                    return new Resolution.Explicit(StreamDrainer.DEFAULT.drain(inputStream));
                } finally {
                    inputStream.close();
                }
            }
        }

        /**
         * {@inheritDoc}
         */
        public void close() throws IOException {
            zipFile.close();
        }
    }

    /**
     * A class file locator that finds files from a standardized Java folder structure with
     * folders donating packages and class files being saved as {@code <classname>.class} files
     * within their package folder.
     */
    @HashCodeAndEqualsPlugin.Enhance
    class ForFolder implements ClassFileLocator {

        /**
         * The base folder of the package structure.
         */
        private final File folder;

        /**
         * Creates a new class file locator for a folder structure of class files.
         *
         * @param folder The base folder of the package structure.
         */
        public ForFolder(File folder) {
            this.folder = folder;
        }

        /**
         * {@inheritDoc}
         */
        public Resolution locate(String name) throws IOException {
            File file = new File(folder, name.replace('.', File.separatorChar) + CLASS_FILE_EXTENSION);
            if (file.exists()) {
                InputStream inputStream = new FileInputStream(file);
                try {
                    return new Resolution.Explicit(StreamDrainer.DEFAULT.drain(inputStream));
                } finally {
                    inputStream.close();
                }
            } else {
                return new Resolution.Illegal(name);
            }
        }

        /**
         * {@inheritDoc}
         */
        public void close() {
            /* do nothing */
        }
    }

    /**
     * A class file locator that reads class files from one or several URLs. The reading is accomplished via using an {@link URLClassLoader}.
     * Doing so, boot loader resources might be located additionally to those found via the specified URLs.
     */
    @HashCodeAndEqualsPlugin.Enhance
    class ForUrl implements ClassFileLocator {

        /**
         * The class loader that delegates to the URLs.
         */
        private final ClassLoader classLoader;

        /**
         * Creates a new class file locator for the given URLs.
         *
         * @param url The URLs to search for class files.
         */
        public ForUrl(URL... url) {
            classLoader = doPrivileged(new ClassLoaderCreationAction(url));
        }

        /**
         * Creates a new class file locator for the given URLs.
         *
         * @param urls The URLs to search for class files.
         */
        public ForUrl(Collection<? extends URL> urls) {
            this(urls.toArray(new URL[0]));
        }

        /**
         * A proxy for {@code java.security.AccessController#doPrivileged} that is activated if available.
         *
         * @param action The action to execute from a privileged context.
         * @param <T>    The type of the action's resolved value.
         * @return The action's resolved value.
         */
        @AccessControllerPlugin.Enhance
        private static <T> T doPrivileged(PrivilegedAction<T> action) {
            return action.run();
        }

        /**
         * {@inheritDoc}
         */
        public Resolution locate(String name) throws IOException {
            return ForClassLoader.locate(classLoader, name);
        }

        /**
         * {@inheritDoc}
         */
        public void close() throws IOException {
            if (classLoader instanceof Closeable) {
                ((Closeable) classLoader).close();
            }
        }

        /**
         * An action to create a class loader with the purpose of locating classes from an URL location.
         */
        @HashCodeAndEqualsPlugin.Enhance
        protected static class ClassLoaderCreationAction implements PrivilegedAction<ClassLoader> {

            /**
             * The URLs to locate classes from.
             */
            private final URL[] url;

            /**
             * Creates a new class loader creation action.
             *
             * @param url The URLs to locate classes from.
             */
            protected ClassLoaderCreationAction(URL[] url) {
                this.url = url;
            }

            /**
             * {@inheritDoc}
             */
            public ClassLoader run() {
                return new URLClassLoader(url, ClassLoadingStrategy.BOOTSTRAP_LOADER);
            }
        }
    }

    /**
     * A Java agent that allows the location of class files by emulating a retransformation. Note that this class file
     * locator causes a class to be loaded in order to look up its class file. Also, this locator does deliberately not
     * support the look-up of classes that represent lambda expressions.
     */
    @HashCodeAndEqualsPlugin.Enhance
    class ForInstrumentation implements ClassFileLocator {

        /**
         * The name of the Byte Buddy {@code net.bytebuddy.agent.Installer} class.
         */
        private static final String INSTALLER_TYPE = "net.bytebuddy.agent.Installer";

        /**
         * The name of the getter for {@code net.bytebuddy.agent.Installer} to read the {@link Instrumentation}.
         */
        private static final String INSTALLER_GETTER = "getInstrumentation";

        /**
         * Indicator for access to a static member via reflection to make the code more readable.
         */
        @Nullable
        private static final Object STATIC_MEMBER = null;

        /**
         * A dispatcher for interacting with the instrumentation API.
         */
        private static final Dispatcher DISPATCHER = doPrivileged(JavaDispatcher.of(Dispatcher.class));

        /**
         * The instrumentation instance to use for looking up the binary format of a type.
         */
        private final Instrumentation instrumentation;

        /**
         * The delegate to load a class by its name.
         */
        private final ClassLoadingDelegate classLoadingDelegate;

        /**
         * Creates an agent-based class file locator.
         *
         * @param instrumentation The instrumentation to be used.
         * @param classLoader     The class loader to read a class from or {@code null} to use the boot loader.
         */
        public ForInstrumentation(Instrumentation instrumentation, @Nullable ClassLoader classLoader) {
            this(instrumentation, ClassLoadingDelegate.Default.of(classLoader));
        }

        /**
         * A proxy for {@code java.security.AccessController#doPrivileged} that is activated if available.
         *
         * @param action The action to execute from a privileged context.
         * @param <T>    The type of the action's resolved value.
         * @return The action's resolved value.
         */
        @AccessControllerPlugin.Enhance
        private static <T> T doPrivileged(PrivilegedAction<T> action) {
            return action.run();
        }

        /**
         * Creates an agent-based class file locator.
         *
         * @param instrumentation      The instrumentation to be used.
         * @param classLoadingDelegate The delegate responsible for class loading.
         */
        public ForInstrumentation(Instrumentation instrumentation, ClassLoadingDelegate classLoadingDelegate) {
            if (!DISPATCHER.isRetransformClassesSupported(instrumentation)) {
                throw new IllegalArgumentException(instrumentation + " does not support retransformation");
            }
            this.instrumentation = instrumentation;
            this.classLoadingDelegate = classLoadingDelegate;
        }

        /**
         * Resolves the instrumentation provided by {@code net.bytebuddy.agent.Installer}.
         *
<<<<<<< HEAD
         * @param classLoader The class loader that is expected to load the looked-up a class or {@code null} for the boot loader.
         * @return A class file locator for the given class loader based on a Byte Buddy agent.
         */
        public static ClassFileLocator fromInstalledAgent(@Nullable ClassLoader classLoader) {
=======
         * @return The installed instrumentation instance.
         */
        private static Instrumentation resolveByteBuddyAgentInstrumentation() {
>>>>>>> ab71fd97
            try {
                Class<?> installer = ClassLoader.getSystemClassLoader().loadClass(INSTALLER_TYPE);
                JavaModule source = JavaModule.ofType(AgentBuilder.class), target = JavaModule.ofType(installer);
                if (source != null && !source.canRead(target)) {
                    Class<?> module = Class.forName("java.lang.Module");
                    module.getMethod("addReads", module).invoke(source.unwrap(), target.unwrap());
                }
                return (Instrumentation) installer.getMethod(INSTALLER_GETTER).invoke(STATIC_MEMBER);
            } catch (RuntimeException exception) {
                throw exception;
            } catch (Exception exception) {
                throw new IllegalStateException("The Byte Buddy agent is not installed or not accessible", exception);
            }
        }

        /**
         * Returns an agent-based class file locator for the given class loader and an already installed
         * Byte Buddy-agent.
         *
         * @param classLoader The class loader that is expected to load the looked-up a class.
         * @return A class file locator for the given class loader based on a Byte Buddy agent.
         */
        public static ClassFileLocator fromInstalledAgent(ClassLoader classLoader) {
            return new ForInstrumentation(resolveByteBuddyAgentInstrumentation(), classLoader);
        }

        /**
         * Returns a class file locator that is capable of locating a class file for the given type using the given instrumentation instance.
         *
         * @param instrumentation The instrumentation instance to query for a retransformation.
         * @param type            The locatable type which class loader is used as a fallback.
         * @return A class file locator for locating the class file of the given type.
         */
        public static ClassFileLocator of(Instrumentation instrumentation, Class<?> type) {
            return new ForInstrumentation(instrumentation, ClassLoadingDelegate.Explicit.of(type));
        }

        /**
         * {@inheritDoc}
         */
        public Resolution locate(String name) {
            try {
                ExtractionClassFileTransformer classFileTransformer = new ExtractionClassFileTransformer(classLoadingDelegate.getClassLoader(), name);
                DISPATCHER.addTransformer(instrumentation, classFileTransformer, true);
                try {
                    DISPATCHER.retransformClasses(instrumentation, new Class<?>[]{classLoadingDelegate.locate(name)});
                    byte[] binaryRepresentation = classFileTransformer.getBinaryRepresentation();
                    return binaryRepresentation == null
                            ? new Resolution.Illegal(name)
                            : new Resolution.Explicit(binaryRepresentation);
                } finally {
                    instrumentation.removeTransformer(classFileTransformer);
                }
            } catch (RuntimeException exception) {
                throw exception;
            } catch (Exception ignored) {
                return new Resolution.Illegal(name);
            }
        }

        /**
         * {@inheritDoc}
         */
        public void close() {
            /* do nothing */
        }

        /**
         * A dispatcher to interact with the {@link Instrumentation} API.
         */
        @JavaDispatcher.Proxied("java.lang.instrument.Instrumentation")
        protected interface Dispatcher {

            /**
             * Invokes the {@code Instrumentation#isRetransformClassesSupported} method.
             *
             * @param instrumentation The instrumentation instance to invoke the method on.
             * @return {@code true} if the supplied instrumentation instance supports retransformation.
             */
            boolean isRetransformClassesSupported(Instrumentation instrumentation);

            /**
             * Registers a transformer.
             *
             * @param instrumentation      The instrumentation instance to invoke the method on.
             * @param classFileTransformer The class file transformer to register.
             * @param canRetransform       {@code true} if the class file transformer should be invoked upon a retransformation.
             */
            void addTransformer(Instrumentation instrumentation, ClassFileTransformer classFileTransformer, boolean canRetransform);

            /**
             * Retransforms the supplied classes.
             *
             * @param instrumentation The instrumentation instance to invoke the method on.
             * @param type            The types to retransform.
             * @throws UnmodifiableClassException If any of the supplied types are unmodifiable.
             */
            void retransformClasses(Instrumentation instrumentation, Class<?>[] type) throws UnmodifiableClassException;
        }

        /**
         * A delegate that is queried for loading a class.
         */
        public interface ClassLoadingDelegate {

            /**
             * Loads a class by its name.
             *
             * @param name The name of the type.
             * @return The class with the given name.
             * @throws ClassNotFoundException If a class cannot be found.
             */
            Class<?> locate(String name) throws ClassNotFoundException;

            /**
             * Returns the underlying class loader.
             *
             * @return The underlying class loader.
             */
            @Nullable
            ClassLoader getClassLoader();

            /**
             * A default implementation of a class loading delegate.
             */
            @HashCodeAndEqualsPlugin.Enhance
            class Default implements ClassLoadingDelegate {

                /**
                 * A class loader that does not define resources of its own but allows querying for resources supplied by the boot loader.
                 */
                private static final ClassLoader BOOT_LOADER_PROXY = doPrivileged(BootLoaderProxyCreationAction.INSTANCE);

                /**
                 * The underlying class loader.
                 */
                protected final ClassLoader classLoader;

                /**
                 * Creates a default class loading delegate.
                 *
                 * @param classLoader The class loader to be queried.
                 */
                protected Default(ClassLoader classLoader) {
                    this.classLoader = classLoader;
                }

                /**
                 * Creates a class loading delegate for the given class loader.
                 *
                 * @param classLoader The class loader for which to create a delegate or {@code null} to use the boot loader.
                 * @return The class loading delegate for the provided class loader.
                 */
                public static ClassLoadingDelegate of(@Nullable ClassLoader classLoader) {
                    return ForDelegatingClassLoader.isDelegating(classLoader)
                            ? new ForDelegatingClassLoader(classLoader)
                            : new Default(classLoader == null ? BOOT_LOADER_PROXY : classLoader);
                }

                /**
                 * {@inheritDoc}
                 */
                public Class<?> locate(String name) throws ClassNotFoundException {
                    return classLoader.loadClass(name);
                }

                /**
                 * {@inheritDoc}
                 */
                @Nullable
                public ClassLoader getClassLoader() {
                    return classLoader == BOOT_LOADER_PROXY
                            ? ClassLoadingStrategy.BOOTSTRAP_LOADER
                            : classLoader;
                }

                /**
                 * A privileged action for creating a proxy class loader for the boot class loader.
                 */
                protected enum BootLoaderProxyCreationAction implements PrivilegedAction<ClassLoader> {

                    /**
                     * The singleton instance.
                     */
                    INSTANCE;

                    /**
                     * {@inheritDoc}
                     */
                    public ClassLoader run() {
                        return new URLClassLoader(new URL[0], ClassLoadingStrategy.BOOTSTRAP_LOADER);
                    }
                }
            }

            /**
             * A class loading delegate that accounts for a {@code sun.reflect.DelegatingClassLoader} which
             * cannot load its own classes by name.
             */
            class ForDelegatingClassLoader extends Default {

                /**
                 * The name of the delegating class loader.
                 */
                private static final String DELEGATING_CLASS_LOADER_NAME = "sun.reflect.DelegatingClassLoader";

                /**
                 * An index indicating the first element of a collection.
                 */
                private static final int ONLY = 0;

                /**
                 * A dispatcher for extracting a class loader's loaded classes.
                 */
                private static final Dispatcher.Initializable DISPATCHER = doPrivileged(Dispatcher.CreationAction.INSTANCE);

                /**
                 * Creates a class loading delegate for a delegating class loader
                 *
                 * @param classLoader The delegating class loader.
                 */
                protected ForDelegatingClassLoader(ClassLoader classLoader) {
                    super(classLoader);
                }

                /**
                 * A proxy for {@code java.security.AccessController#doPrivileged} that is activated if available.
                 *
                 * @param action The action to execute from a privileged context.
                 * @param <T>    The type of the action's resolved value.
                 * @return The action's resolved value.
                 */
                @AccessControllerPlugin.Enhance
                private static <T> T doPrivileged(PrivilegedAction<T> action) {
                    return action.run();
                }

                /**
                 * Checks if a class loader is a delegating class loader.
                 *
                 * @param classLoader The class loader to inspect or {@code null} to check the boot loader.
                 * @return {@code true} if the class loader is a delegating class loader.
                 */
                protected static boolean isDelegating(@Nullable ClassLoader classLoader) {
                    return classLoader != null && classLoader.getClass().getName().equals(DELEGATING_CLASS_LOADER_NAME);
                }

                /**
                 * {@inheritDoc}
                 */
                public Class<?> locate(String name) throws ClassNotFoundException {
                    Vector<Class<?>> classes;
                    try {
                        classes = DISPATCHER.initialize().extract(classLoader);
                    } catch (RuntimeException ignored) {
                        return super.locate(name);
                    }
                    if (classes.size() != 1) {
                        return super.locate(name);
                    }
                    Class<?> type = classes.get(ONLY);
                    return TypeDescription.ForLoadedType.getName(type).equals(name)
                            ? type
                            : super.locate(name);
                }

                /**
                 * Representation of a Java {@link java.lang.reflect.Field}.
                 */
                protected interface Dispatcher {

                    /**
                     * Reads the classes of the represented collection.
                     *
                     * @param classLoader The class loader to read from.
                     * @return The class loader's loaded classes.
                     */
                    Vector<Class<?>> extract(ClassLoader classLoader);

                    /**
                     * An uninitialized version of a dispatcher for extracting a class loader's loaded classes.
                     */
                    interface Initializable {

                        /**
                         * Initializes the dispatcher.
                         *
                         * @return An initialized dispatcher.
                         */
                        Dispatcher initialize();
                    }

                    /**
                     * An action for creating a dispatcher.
                     */
                    enum CreationAction implements PrivilegedAction<Initializable> {

                        /**
                         * The singleton instance.
                         */
                        INSTANCE;

                        /**
                         * {@inheritDoc}
                         */
                        public Initializable run() {
                            try {
                                return new Dispatcher.Resolved(ClassLoader.class.getDeclaredField("classes"));
                            } catch (Exception exception) {
                                return new Dispatcher.Unresolved(exception.getMessage());
                            }
                        }
                    }

                    /**
                     * Represents a field that could be located.
                     */
                    @HashCodeAndEqualsPlugin.Enhance
                    class Resolved implements Dispatcher, Initializable, PrivilegedAction<Dispatcher> {

                        /**
                         * The represented field.
                         */
                        private final Field field;

                        /**
                         * Creates a new resolved field.
                         *
                         * @param field the represented field.l
                         */
                        public Resolved(Field field) {
                            this.field = field;
                        }

                        /**
                         * A proxy for {@code java.security.AccessController#doPrivileged} that is activated if available.
                         *
                         * @param action The action to execute from a privileged context.
                         * @param <T>    The type of the action's resolved value.
                         * @return The action's resolved value.
                         */
                        @AccessControllerPlugin.Enhance
                        private static <T> T doPrivileged(PrivilegedAction<T> action) {
                            return action.run();
                        }

                        /**
                         * {@inheritDoc}
                         */
                        public Dispatcher initialize() {
                            return doPrivileged(this);
                        }

                        /**
                         * {@inheritDoc}
                         */
                        @SuppressWarnings("unchecked")
                        public Vector<Class<?>> extract(ClassLoader classLoader) {
                            try {
                                return (Vector<Class<?>>) field.get(classLoader);
                            } catch (IllegalAccessException exception) {
                                throw new IllegalStateException("Cannot access field", exception);
                            }
                        }

                        /**
                         * {@inheritDoc}
                         */
                        public Dispatcher run() {
                            field.setAccessible(true);
                            return this;
                        }
                    }

                    /**
                     * Represents a field that could not be located.
                     */
                    @HashCodeAndEqualsPlugin.Enhance
                    class Unresolved implements Initializable {

                        /**
                         * The reason why this dispatcher is unavailable.
                         */
                        private final String message;

                        /**
                         * Creates a representation of a non-resolved field.
                         *
                         * @param message The reason why this dispatcher is unavailable.
                         */
                        public Unresolved(String message) {
                            this.message = message;
                        }

                        /**
                         * {@inheritDoc}
                         */
                        public Dispatcher initialize() {
                            throw new UnsupportedOperationException("Could not locate classes vector: " + message);
                        }
                    }
                }
            }

            /**
             * A class loading delegate that allows the location of explicitly registered classes that cannot
             * be located by a class loader directly. This allows for locating classes that are loaded by
             * an anonymous class loader which does not register its classes in a system dictionary.
             */
            @HashCodeAndEqualsPlugin.Enhance
            class Explicit implements ClassLoadingDelegate {

                /**
                 * A class loading delegate that is queried for classes that are not registered explicitly.
                 */
                private final ClassLoadingDelegate fallbackDelegate;

                /**
                 * The map of registered classes mapped by their name.
                 */
                private final Map<String, Class<?>> types;

                /**
                 * Creates a new class loading delegate with a possibility of looking up explicitly
                 * registered classes.
                 *
                 * @param classLoader The class loader to be used for looking up classes.
                 * @param types       A collection of classes that cannot be looked up explicitly.
                 */
                public Explicit(@Nullable ClassLoader classLoader, Collection<? extends Class<?>> types) {
                    this(Default.of(classLoader), types);
                }

                /**
                 * Creates a new class loading delegate with a possibility of looking up explicitly
                 * registered classes.
                 *
                 * @param fallbackDelegate The class loading delegate to query for any class that is not
                 *                         registered explicitly.
                 * @param types            A collection of classes that cannot be looked up explicitly.
                 */
                public Explicit(ClassLoadingDelegate fallbackDelegate, Collection<? extends Class<?>> types) {
                    this.fallbackDelegate = fallbackDelegate;
                    this.types = new HashMap<String, Class<?>>();
                    for (Class<?> type : types) {
                        this.types.put(TypeDescription.ForLoadedType.getName(type), type);
                    }
                }

                /**
                 * Creates an explicit class loading delegate for the given type.
                 *
                 * @param type The type that is explicitly locatable.
                 * @return A suitable class loading delegate.
                 */
                public static ClassLoadingDelegate of(Class<?> type) {
                    return new Explicit(type.getClassLoader(), Collections.singleton(type));
                }

                /**
                 * {@inheritDoc}
                 */
                public Class<?> locate(String name) throws ClassNotFoundException {
                    Class<?> type = types.get(name);
                    return type == null
                            ? fallbackDelegate.locate(name)
                            : type;
                }

                /**
                 * {@inheritDoc}
                 */
                @Nullable
                public ClassLoader getClassLoader() {
                    return fallbackDelegate.getClassLoader();
                }
            }
        }

        /**
         * A non-operational class file transformer that remembers the binary format of a given class.
         */
        protected static class ExtractionClassFileTransformer implements ClassFileTransformer {

            /**
             * An indicator that an attempted class file transformation did not alter the handed class file.
             */
            @Nullable
            private static final byte[] DO_NOT_TRANSFORM = null;

            /**
             * The class loader that is expected to have loaded the looked-up a class.
             */
            @Nullable
            private final ClassLoader classLoader;

            /**
             * The name of the type to look up.
             */
            private final String typeName;

            /**
             * The binary representation of the looked-up class.
             */
            @Nullable
            @SuppressFBWarnings(value = "VO_VOLATILE_REFERENCE_TO_ARRAY", justification = "The array is not to be modified by contract")
            private volatile byte[] binaryRepresentation;

            /**
             * Creates a class file transformer for the purpose of extraction.
             *
             * @param classLoader The class loader that is expected to have loaded the looked-up a class.
             * @param typeName    The name of the type to look up.
             */
            protected ExtractionClassFileTransformer(@Nullable ClassLoader classLoader, String typeName) {
                this.classLoader = classLoader;
                this.typeName = typeName;
            }

            /**
             * {@inheritDoc}
             */
            @Nullable
            @SuppressFBWarnings(value = {"EI_EXPOSE_REP", "EI_EXPOSE_REP2"}, justification = "The array is not to be modified by contract")
            public byte[] transform(@Nullable ClassLoader classLoader,
                                    @Nullable String internalName,
                                    @Nullable Class<?> redefinedType,
                                    ProtectionDomain protectionDomain,
                                    byte[] binaryRepresentation) {
                if (internalName != null && isChildOf(this.classLoader).matches(classLoader) && typeName.equals(internalName.replace('/', '.'))) {
                    this.binaryRepresentation = binaryRepresentation.clone();
                }
                return DO_NOT_TRANSFORM;
            }

            /**
             * Returns the binary representation of the class file that was looked up. The returned array must never be modified.
             *
             * @return The binary representation of the class file or {@code null} if no such class file could
             * be located.
             */
            @Nullable
            @SuppressFBWarnings(value = "EI_EXPOSE_REP", justification = "The array is not to be modified by contract")
            protected byte[] getBinaryRepresentation() {
                return binaryRepresentation;
            }
        }
    }

    /**
     * A class file locator that discriminates by a type's package.
     */
    @HashCodeAndEqualsPlugin.Enhance
    class PackageDiscriminating implements ClassFileLocator {

        /**
         * A mapping of package names to class file locators.
         */
        private final Map<String, ClassFileLocator> classFileLocators;

        /**
         * Creates a new package-discriminating class file locator.
         *
         * @param classFileLocators A mapping of package names to class file locators where an empty string donates the default package.
         */
        public PackageDiscriminating(Map<String, ClassFileLocator> classFileLocators) {
            this.classFileLocators = classFileLocators;
        }

        /**
         * {@inheritDoc}
         */
        public Resolution locate(String name) throws IOException {
            int packageIndex = name.lastIndexOf('.');
            ClassFileLocator classFileLocator = classFileLocators.get(packageIndex == -1
                    ? NamedElement.EMPTY_NAME
                    : name.substring(0, packageIndex));
            return classFileLocator == null
                    ? new Resolution.Illegal(name)
                    : classFileLocator.locate(name);
        }

        /**
         * {@inheritDoc}
         */
        public void close() throws IOException {
            for (ClassFileLocator classFileLocator : classFileLocators.values()) {
                classFileLocator.close();
            }
        }
    }

    /**
     * A compound {@link ClassFileLocator} that chains several locators.
     * Any class file locator is queried in the supplied order until one locator is able to provide an input
     * stream of the class file.
     */
    @HashCodeAndEqualsPlugin.Enhance
    class Compound implements ClassFileLocator, Closeable {

        /**
         * The {@link ClassFileLocator}s which are represented by this compound
         * class file locator  in the order of their application.
         */
        private final List<ClassFileLocator> classFileLocators;

        /**
         * Creates a new compound class file locator.
         *
         * @param classFileLocator The {@link ClassFileLocator}s to be
         *                         represented by this compound class file locator in the order of their application.
         */
        public Compound(ClassFileLocator... classFileLocator) {
            this(Arrays.asList(classFileLocator));
        }

        /**
         * Creates a new compound class file locator.
         *
         * @param classFileLocators The {@link ClassFileLocator}s to be represented by this compound class file locator in
         *                          the order of their application.
         */
        public Compound(List<? extends ClassFileLocator> classFileLocators) {
            this.classFileLocators = new ArrayList<ClassFileLocator>();
            for (ClassFileLocator classFileLocator : classFileLocators) {
                if (classFileLocator instanceof Compound) {
                    this.classFileLocators.addAll(((Compound) classFileLocator).classFileLocators);
                } else if (!(classFileLocator instanceof NoOp)) {
                    this.classFileLocators.add(classFileLocator);
                }
            }
        }

        /**
         * {@inheritDoc}
         */
        public Resolution locate(String name) throws IOException {
            for (ClassFileLocator classFileLocator : classFileLocators) {
                Resolution resolution = classFileLocator.locate(name);
                if (resolution.isResolved()) {
                    return resolution;
                }
            }
            return new Resolution.Illegal(name);
        }

        /**
         * {@inheritDoc}
         */
        public void close() throws IOException {
            for (ClassFileLocator classFileLocator : classFileLocators) {
                classFileLocator.close();
            }
        }
    }
}<|MERGE_RESOLUTION|>--- conflicted
+++ resolved
@@ -1262,16 +1262,9 @@
         /**
          * Resolves the instrumentation provided by {@code net.bytebuddy.agent.Installer}.
          *
-<<<<<<< HEAD
-         * @param classLoader The class loader that is expected to load the looked-up a class or {@code null} for the boot loader.
-         * @return A class file locator for the given class loader based on a Byte Buddy agent.
-         */
-        public static ClassFileLocator fromInstalledAgent(@Nullable ClassLoader classLoader) {
-=======
          * @return The installed instrumentation instance.
          */
         private static Instrumentation resolveByteBuddyAgentInstrumentation() {
->>>>>>> ab71fd97
             try {
                 Class<?> installer = ClassLoader.getSystemClassLoader().loadClass(INSTALLER_TYPE);
                 JavaModule source = JavaModule.ofType(AgentBuilder.class), target = JavaModule.ofType(installer);
@@ -1294,7 +1287,7 @@
          * @param classLoader The class loader that is expected to load the looked-up a class.
          * @return A class file locator for the given class loader based on a Byte Buddy agent.
          */
-        public static ClassFileLocator fromInstalledAgent(ClassLoader classLoader) {
+        public static ClassFileLocator fromInstalledAgent(@Nullable ClassLoader classLoader) {
             return new ForInstrumentation(resolveByteBuddyAgentInstrumentation(), classLoader);
         }
 
