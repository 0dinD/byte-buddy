--- conflicted
+++ resolved
@@ -42,8 +42,4 @@
 
 A plugin can declare a constructor that can take arguments of type `File`, `BuildLogger` or a Gradle-specific `Logger` where the class file root directory or an appropriate logger is provided. It is also possible to supply an argument explicitly by specifying an argument in the plugin configuration.
 
-<<<<<<< HEAD
-Note that the Byte Buddy plugin does **not support Gradle's incremental builds**. If a Java compile task is discovered, incremental builds are implicitly disabled. If you want to compile Java classes incrementally, you can use the `Plugin.Engine` directly from your Gradle build to specify its scope. With incremental builds, it is illegal to change class files after compilation and it is required to write the instrumented classes to a new folder. This implies that all consumers of Java compilation tasks must be informed about using this folder.
-=======
-The plugin offers the implementation of custom tasks, the `ByteBuddyTask` transforms classes within a folder and writes it to another folder while using Gradle's incremental build feature what requires Gradle 6 or later. The `ByteBuddySimpleTask` does not support incremental build but works from Gradle 2 on up whereas the `ByteBuddyJarTask` allows the transformation of a bundled jar file.
->>>>>>> b9006489
+The plugin offers the implementation of custom tasks, the `ByteBuddyTask` transforms classes within a folder and writes it to another folder while using Gradle's incremental build feature what requires Gradle 6 or later. The `ByteBuddySimpleTask` does not support incremental build but works from Gradle 2 on up whereas the `ByteBuddyJarTask` allows the transformation of a bundled jar file.