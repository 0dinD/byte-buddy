--- conflicted
+++ resolved
@@ -770,11 +770,6 @@
     @SuppressFBWarnings(value = "REC_CATCH_EXCEPTION", justification = "Legal outcome where reflection communicates errors by throwing an exception")
     private static Instrumentation doGetInstrumentation() {
         try {
-<<<<<<< HEAD
-            return (Instrumentation) Class.forName(Installer.class.getName(), true, ClassLoader.getSystemClassLoader())
-                    .getMethod(INSTRUMENTATION_METHOD)
-                    .invoke(STATIC_MEMBER);
-=======
             Class<?> installer = Class.forName(Installer.class.getName(), true, ClassLoader.getSystemClassLoader());
             try {
                 Class<?> module = Class.forName("java.lang.Module");
@@ -786,8 +781,9 @@
             } catch (ClassNotFoundException ignored) {
                 /* empty */
             }
-            instrumentation = (Instrumentation) installer.getMethod(INSTRUMENTATION_METHOD).invoke(STATIC_MEMBER);
->>>>>>> ab71fd97
+            return (Instrumentation) Class.forName(Installer.class.getName(), true, ClassLoader.getSystemClassLoader())
+                    .getMethod(INSTRUMENTATION_METHOD)
+                    .invoke(STATIC_MEMBER);
         } catch (Exception ignored) {
             return UNAVAILABLE;
         }
